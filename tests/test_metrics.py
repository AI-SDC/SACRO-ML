--- conflicted
+++ resolved
@@ -3,17 +3,9 @@
 """
 
 import math
-<<<<<<< HEAD
-
-=======
->>>>>>> 7cf41da5
 import unittest
 
 import numpy as np
-<<<<<<< HEAD
-=======
-import pytest
->>>>>>> 7cf41da5
 
 from aisdc.metrics import (
     _div,
