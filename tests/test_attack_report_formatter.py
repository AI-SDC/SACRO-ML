--- conflicted
+++ resolved
@@ -1,7 +1,7 @@
 """Test_generate_report.py
 Copyright (C) Jim Smith 2022 <james.smith@uwe.ac.uk>.
 """
-import glob
+
 import json
 import os
 import shutil
@@ -261,13 +261,8 @@
 
         clean_up(filename)
         clean_up(output_filename)
-<<<<<<< HEAD
         clean_up("release_dir")
         clean_up("training_artefacts")
-=======
-        clean_up("release_dir/")
-        clean_up("training_artefacts/")
->>>>>>> da537104
 
     def test_complete_runthrough(self):
         """Test the full process_json file end-to-end when valid parameters are passed."""
