"""Test_worst_case_attack.py
Copyright (C) Jim Smith 2022 <james.smith@uwe.ac.uk>.
"""
import shutil
import unittest

from aisdc.attacks import failfast, worst_case_attack  # pylint: disable = import-error


class TestFailFast(unittest.TestCase):
    """Class which tests the fail fast functionality of the WortCaseAttack module."""

    def test_parse_boolean_argument(self):
        """Test all comparison operators and both options for attack
        being successful and not successful given a metric and
        comparison operator with a threshold value.
        """
        metrics = {}
        metrics["ACC"] = 0.9
        metrics["AUC"] = 0.8
        metrics["P_HIGHER_AUC"] = 0.05

        # Option 1
        attack_obj = worst_case_attack.WorstCaseAttack(
            attack_metric_success_name="P_HIGHER_AUC",
            attack_metric_success_thresh=0.04,
            attack_metric_success_comp_type="lte",
        )
        failfast_Obj = failfast.FailFast(attack_obj)
        self.assertFalse(failfast_Obj.check_attack_success(metrics))

        # Option 2
        attack_obj = worst_case_attack.WorstCaseAttack(
            attack_metric_success_name="P_HIGHER_AUC",
            attack_metric_success_thresh=0.06,
            attack_metric_success_comp_type="lte",
        )
        failfast_Obj = failfast.FailFast(attack_obj)
        self.assertTrue(failfast_Obj.check_attack_success(metrics))

        # Option 3
        attack_obj = worst_case_attack.WorstCaseAttack(
            attack_metric_success_name="P_HIGHER_AUC",
            attack_metric_success_thresh=0.04,
            attack_metric_success_comp_type="lt",
        )
        failfast_Obj = failfast.FailFast(attack_obj)
        self.assertFalse(failfast_Obj.check_attack_success(metrics))

        # Option 4
        attack_obj = worst_case_attack.WorstCaseAttack(
            attack_metric_success_name="P_HIGHER_AUC",
            attack_metric_success_thresh=0.06,
            attack_metric_success_comp_type="lt",
        )
        failfast_Obj = failfast.FailFast(attack_obj)
        self.assertTrue(failfast_Obj.check_attack_success(metrics))

        # Option 5
        attack_obj = worst_case_attack.WorstCaseAttack(
            attack_metric_success_name="P_HIGHER_AUC",
            attack_metric_success_thresh=0.04,
            attack_metric_success_comp_type="gte",
        )
        failfast_Obj = failfast.FailFast(attack_obj)
        self.assertTrue(failfast_Obj.check_attack_success(metrics))

        # Option 6
        attack_obj = worst_case_attack.WorstCaseAttack(
            attack_metric_success_name="P_HIGHER_AUC",
            attack_metric_success_thresh=0.06,
            attack_metric_success_comp_type="gte",
        )
        failfast_Obj = failfast.FailFast(attack_obj)
        self.assertFalse(failfast_Obj.check_attack_success(metrics))

        # Option 7
        attack_obj = worst_case_attack.WorstCaseAttack(
            attack_metric_success_name="P_HIGHER_AUC",
            attack_metric_success_thresh=0.04,
            attack_metric_success_comp_type="gt",
        )
        failfast_Obj = failfast.FailFast(attack_obj)
        self.assertTrue(failfast_Obj.check_attack_success(metrics))

        # Option 8
        attack_obj = worst_case_attack.WorstCaseAttack(
            attack_metric_success_name="P_HIGHER_AUC",
            attack_metric_success_thresh=0.06,
            attack_metric_success_comp_type="gt",
        )
        failfast_Obj = failfast.FailFast(attack_obj)
        self.assertFalse(failfast_Obj.check_attack_success(metrics))

        # Option 9
        attack_obj = worst_case_attack.WorstCaseAttack(
            attack_metric_success_name="P_HIGHER_AUC",
            attack_metric_success_thresh=0.05,
            attack_metric_success_comp_type="eq",
        )
        failfast_Obj = failfast.FailFast(attack_obj)
        self.assertTrue(failfast_Obj.check_attack_success(metrics))

        # Option 10
        attack_obj = worst_case_attack.WorstCaseAttack(
            attack_metric_success_name="P_HIGHER_AUC",
            attack_metric_success_thresh=0.06,
            attack_metric_success_comp_type="eq",
        )
        failfast_Obj = failfast.FailFast(attack_obj)
        self.assertFalse(failfast_Obj.check_attack_success(metrics))

        # Option 11
        attack_obj = worst_case_attack.WorstCaseAttack(
            attack_metric_success_name="P_HIGHER_AUC",
            attack_metric_success_thresh=0.05,
            attack_metric_success_comp_type="not_eq",
        )
        failfast_Obj = failfast.FailFast(attack_obj)
        self.assertFalse(failfast_Obj.check_attack_success(metrics))

        # Option 12
        attack_obj = worst_case_attack.WorstCaseAttack(
            attack_metric_success_name="P_HIGHER_AUC",
            attack_metric_success_thresh=0.06,
            attack_metric_success_comp_type="not_eq",
        )
        failfast_Obj = failfast.FailFast(attack_obj)
        self.assertTrue(failfast_Obj.check_attack_success(metrics))

        self.assertEqual(0, failfast_Obj.get_fail_count())

        shutil.rmtree("output_worstcase")

    def test_attack_success_fail_counts_and_overall_attack_success(self):
        """Test success and fail counts of attacks for a given threshold
        of a given metric based on a given comparison operation and
        also test overall attack successes using
        count threshold of attack being successful or not successful.
        """
        metrics = {}
        metrics["ACC"] = 0.9
        metrics["AUC"] = 0.8
        metrics["P_HIGHER_AUC"] = 0.08
        attack_obj = worst_case_attack.WorstCaseAttack(
            attack_metric_success_name="P_HIGHER_AUC",
            attack_metric_success_thresh=0.05,
            attack_metric_success_comp_type="lte",
            attack_metric_success_count_thresh=3,
        )
        failfast_Obj = failfast.FailFast(attack_obj)
        _ = failfast_Obj.check_attack_success(metrics)
        metrics["P_HIGHER_AUC"] = 0.07
        _ = failfast_Obj.check_attack_success(metrics)
        metrics["P_HIGHER_AUC"] = 0.03
        _ = failfast_Obj.check_attack_success(metrics)
        self.assertFalse(failfast_Obj.check_overall_attack_success(attack_obj))

        metrics["P_HIGHER_AUC"] = 0.02
        _ = failfast_Obj.check_attack_success(metrics)
        metrics["P_HIGHER_AUC"] = 0.01
        _ = failfast_Obj.check_attack_success(metrics)
        self.assertEqual(3, failfast_Obj.get_success_count())
        self.assertEqual(2, failfast_Obj.get_fail_count())
        self.assertTrue(failfast_Obj.check_overall_attack_success(attack_obj))

<<<<<<< HEAD
        shutil.rmtree("output_worstcase")
        
=======
        shutil.rmtree("output_worstcase/")
>>>>>>> da537104
<|MERGE_RESOLUTION|>--- conflicted
+++ resolved
@@ -164,9 +164,4 @@
         self.assertEqual(2, failfast_Obj.get_fail_count())
         self.assertTrue(failfast_Obj.check_overall_attack_success(attack_obj))
 
-<<<<<<< HEAD
-        shutil.rmtree("output_worstcase")
-        
-=======
-        shutil.rmtree("output_worstcase/")
->>>>>>> da537104
+        shutil.rmtree("output_worstcase")