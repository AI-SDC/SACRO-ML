--- conflicted
+++ resolved
@@ -32,7 +32,6 @@
     """removes unwanted files or directory"""
     if os.path.exists(name) and os.path.isfile(name):
         os.remove(name)
-<<<<<<< HEAD
         logger.info("Removed %s", name)
 
 
@@ -54,6 +53,30 @@
         )
         cls.target_model.fit(cls.train_X, cls.train_y)
 
+        # Dump training and test data to csv
+        np.savetxt(
+            'train_data.csv',
+            np.hstack((cls.train_X, cls.train_y[:, None])),
+            delimiter=','
+        )
+        np.savetxt(
+            'test_data.csv',
+            np.hstack((cls.test_X, cls.test_y[:, None])),
+            delimiter=','
+        )
+        # dump the training and test predictions into files
+        np.savetxt(
+            'train_preds.csv',
+            cls.target_model.predict_proba(cls.train_X),
+            delimiter=','
+        )
+        np.savetxt(
+            'test_preds.csv',
+            cls.target_model.predict_proba(cls.test_X),
+            delimiter=','
+        )
+        
+
     def test_lira_attack(self):
         """tests the lira code two ways"""
         args = LIRAAttackArgs(
@@ -70,7 +93,11 @@
         attack_obj2 = LIRAAttack(args2)
         attack_obj2.attack(self.dataset, self.target_model)
         output2 = attack_obj2.make_report()  # also makes .pdf and .json files
-        _ = output2["attack_metrics"][0]
+        n_shadow_models_trained = output2["attack_experiment_logger"][
+            "attack_instance_logger"
+            ]["instance_0"]["n_shadow_models_trained"]
+        n_shadow_models = output2["metadata"]["experiment_details"]["n_shadow_models"]
+        assert n_shadow_models_trained == n_shadow_models
 
     def test_check_and_update_dataset(self):
         """test the code that removes items from test set with classes
@@ -111,7 +138,7 @@
 
     def test_main_config(self):
         """test command line with a config file"""
-        testargs = ["prog", "run-attack", "--j", "tests/lrconfig.json"]
+        testargs = ["prog", "run-attack", "-j", "tests/lrconfig.json"]
         with patch.object(sys, "argv", testargs):
             likelihood_attack.main()
 
@@ -120,6 +147,39 @@
         testargs = ["prog", "setup-example-data"]  # , "--j", "tests/lrconfig.json"]
         with patch.object(sys, "argv", testargs):
             likelihood_attack.main()
+
+    def test_lira_attack_failfast_example(self):
+        """tests the lira code two ways"""
+        args = LIRAAttackArgs(
+            n_shadow_models=N_SHADOW_MODELS,
+            report_name="lira_example_report",
+            attack_config_json_file_name="tests/lrconfig.json",
+            shadow_models_fail_fast=True,
+            n_shadow_rows_confidences_min=10,
+        )
+        attack_obj = LIRAAttack(args)
+        attack_obj.setup_example_data()
+        attack_obj.attack_from_config()
+        attack_obj.example()
+
+    def test_lira_attack_failfast_from_scratch(self):
+        '''Test by training a model from scratch'''
+        args = LIRAAttackArgs(
+            n_shadow_models=N_SHADOW_MODELS,
+            report_name="lira_example3_failfast_report",
+            attack_config_json_file_name="tests/lrconfig.json",
+            shadow_models_fail_fast=True,
+            n_shadow_rows_confidences_min=10,
+        )
+        attack_obj = LIRAAttack(args)
+        attack_obj.attack(self.dataset, self.target_model)
+        output = attack_obj.make_report()  # also makes .pdf and .json files
+        n_shadow_models_trained = output["attack_experiment_logger"][
+            "attack_instance_logger"
+        ]["instance_0"]["n_shadow_models_trained"]
+        n_shadow_models = output["metadata"]["experiment_details"]["n_shadow_models"]
+        assert n_shadow_models_trained < n_shadow_models
+
 
     @classmethod
     def tearDownClass(cls):
@@ -137,159 +197,4 @@
             "train_data.csv",
         ]
         for name in names:
-            clean_up(name)
-=======
-
-
-def test_lira_attack():
-    """tests the lira code two ways"""
-    args = LIRAAttackArgs(
-        n_shadow_models=50,
-        report_name="lira_example_report",
-        attack_config_json_file_name="tests/lrconfig.json",
-    )
-    attack_obj = LIRAAttack(args)
-    attack_obj.setup_example_data()
-    attack_obj.attack_from_config()
-    attack_obj.example()
-
-    X, y = load_breast_cancer(return_X_y=True, as_frame=False)
-    train_X, test_X, train_y, test_y = train_test_split(X, y, test_size=0.3)
-    dataset = Data()
-    dataset.add_processed_data(train_X, train_y, test_X, test_y)
-
-    # target_model = SVC(gamma=0.1, probability=True)
-    target_model = RandomForestClassifier(
-        n_estimators=100, min_samples_split=2, min_samples_leaf=1
-    )
-    target_model.fit(train_X, train_y)
-
-    args2 = LIRAAttackArgs(
-        n_shadow_models=50,
-        report_name="lira_example2_report",
-        attack_config_json_file_name="tests/lrconfig.json",
-    )
-    attack_obj2 = LIRAAttack(args2)
-    attack_obj2.attack(dataset, target_model)
-    output2 = attack_obj2.make_report()  # also makes .pdf and .json files
-    n_shadow_models_trained = output2["attack_experiment_logger"][
-        "attack_instance_logger"
-    ]["instance_0"]["n_shadow_models_trained"]
-    n_shadow_models = output2["metadata"]["experiment_details"]["n_shadow_models"]
-    assert n_shadow_models_trained == n_shadow_models
-    _ = [
-        v
-        for _, v in output2["attack_experiment_logger"][
-            "attack_instance_logger"
-        ].items()
-    ][0]
-
-
-def test_lira_attack_failfast():
-    """tests the lira code two ways"""
-    args = LIRAAttackArgs(
-        n_shadow_models=100,
-        report_name="lira_example_report",
-        attack_config_json_file_name="tests/lrconfig.json",
-        shadow_models_fail_fast=True,
-        n_shadow_rows_confidences_min=10,
-    )
-    attack_obj = LIRAAttack(args)
-    attack_obj.setup_example_data()
-    attack_obj.attack_from_config()
-    attack_obj.example()
-
-    X, y = load_breast_cancer(return_X_y=True, as_frame=False)
-    train_X, test_X, train_y, test_y = train_test_split(X, y, test_size=0.3)
-    dataset = Data()
-    dataset.add_processed_data(train_X, train_y, test_X, test_y)
-
-    # target_model = SVC(gamma=0.1, probability=True)
-    target_model = RandomForestClassifier(
-        n_estimators=100, min_samples_split=2, min_samples_leaf=1
-    )
-    target_model.fit(train_X, train_y)
-
-    args2 = LIRAAttackArgs(
-        n_shadow_models=100,
-        report_name="lira_example3_failfast_report",
-        attack_config_json_file_name="tests/lrconfig.json",
-        shadow_models_fail_fast=True,
-        n_shadow_rows_confidences_min=10,
-    )
-    attack_obj2 = LIRAAttack(args2)
-    attack_obj2.attack(dataset, target_model)
-    output2 = attack_obj2.make_report()  # also makes .pdf and .json files
-    n_shadow_models_trained = output2["attack_experiment_logger"][
-        "attack_instance_logger"
-    ]["instance_0"]["n_shadow_models_trained"]
-    n_shadow_models = output2["metadata"]["experiment_details"]["n_shadow_models"]
-    assert n_shadow_models_trained < n_shadow_models
-
-
-def test_check_and_update_dataset():
-    """test the code that removes items from test set with classes
-    not present in training set"""
-    args = LIRAAttackArgs(
-        n_shadow_models=50,
-        report_name="lira_example_report",
-        attack_config_json_file_name="tests/lrconfig.json",
-    )
-    attack_obj = LIRAAttack(args)
-    attack_obj.setup_example_data()
-    attack_obj.attack_from_config()
-    attack_obj.example()
-
-    X, y = load_breast_cancer(return_X_y=True, as_frame=False)
-    train_X, test_X, train_y, test_y = train_test_split(X, y, test_size=0.3)
-    # now make test[0] have a  class not present in training set
-    test_y[0] = 5
-    dataset = Data()
-    dataset.add_processed_data(train_X, train_y, test_X, test_y)
-
-    # make target model
-    target_model = RandomForestClassifier(
-        n_estimators=100, min_samples_split=2, min_samples_leaf=1
-    )
-    target_model.fit(train_X, train_y)
-    attack_obj._check_and_update_dataset(  # pylint:disable=protected-access
-        dataset, target_model
-    )
-
-
-def test_main():
-    """test invocation via command line"""
-
-    # option 1
-    testargs = ["prog", "run-example"]
-    with patch.object(sys, "argv", testargs):
-        likelihood_attack.main()
-
-    # option 2
-    testargs = ["prog", "run-attack", "-j", "tests/lrconfig.json"]
-    with patch.object(sys, "argv", testargs):
-        likelihood_attack.main()
-
-    # option 3 "setup-example-data"
-    testargs = ["prog", "setup-example-data"]  # , "--j", "tests/lrconfig.json"]
-    with patch.object(sys, "argv", testargs):
-        likelihood_attack.main()
-
-
-def test_cleanup():
-    """cleans up various files made during the tests"""
-    names = [
-        "lr_report.pdf",
-        "log_roc.png",
-        "lr_report.json",
-        "lira_example2_report.json",
-        "lira_example2_report.pdf",
-        "test_preds.csv",
-        "config.json",
-        "train_preds.csv",
-        "test_data.csv",
-        "train_data.csv",
-    ]
-    for name in names:
-        clean_up(name)
->>>>>>> 3a5f528a
+            clean_up(name)