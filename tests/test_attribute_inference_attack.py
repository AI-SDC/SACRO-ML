--- conflicted
+++ resolved
@@ -105,11 +105,7 @@
             target.model, "dummy", 8, target.x_train, target.x_test
         )
 
-<<<<<<< HEAD
         #Check the number of parameters returned
-=======
-        # Check the number of paramters returned
->>>>>>> 4691d20c
         self.assertEqual(3, len(returned.keys()))
 
         # Check the value of the returned parameters
