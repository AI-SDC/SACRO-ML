"""test_generate_report.py
Copyright (C) Jim Smith 2022 <james.smith@uwe.ac.uk>
"""
import json
import os
import unittest

import pytest

from aisdc.generate_report import (
    AnalysisModule,
    FinalRecommendationModule,
    LogLogROCModule,
    SummariseAUCPvalsModule,
    SummariseFDIFPvalsModule,
    SummariseUnivariateMetricsModule,
    process_json,
)


class TestGenerateReport(unittest.TestCase):
    """class which tests the generate_report.py file"""

    def get_test_report(self):
        """create a mock attack result dictionary for use with tests"""
        json_formatted = {
            "log_id": 1024,
            "metadata": {"attack": "WorstCase attack"},
            "model_params": {"min_samples_leaf": 10},
            "attack_experiment_logger": {"attack_instance_logger": {}},
        }

        metrics_dict = {
            "P_HIGHER_AUC": 0.5,
            "AUC": 0.6,
            "ACC": 0.6,
            "FDIF01": 0.2,
            "PDIF01": 1.0,
            "FPR": 1.0,
            "TPR": 0.1,
            "fpr": [0.0, 0.0, 1.0],
            "tpr": [0.0, 1.0, 1.0],
        }

        for i in range(10):
            json_formatted["attack_experiment_logger"]["attack_instance_logger"][
                "instance_" + str(i)
            ] = metrics_dict

        return json_formatted

    def process_json_from_file(self, json_formatted):
        """function which handles file input/output from the process_json function"""
        filename = "test.json"
        output_filename = "results.txt"

        with open(filename, "w", encoding="utf-8") as f:
            json.dump(json_formatted, f)

        process_json(filename, output_filename)

        with open(output_filename, encoding="utf-8") as file:
            data = file.read()

        return data

    def clean_up(self, name):
        """removes unwanted files or directory"""
        if os.path.exists(name) and os.path.isfile(name):
            os.remove(name)

    def test_not_implemented(self):
        """test to make sure analysis module fails expectedly when functions are called directly"""
        a = AnalysisModule()
        with pytest.raises(NotImplementedError):
            a.process_dict()

        with pytest.raises(NotImplementedError):
            str(a)

    def test_whitespace_in_filenames(self):
        """test to make sure whitespace is removed from the output file when creating the report"""
        json_formatted = self.get_test_report()

        filename = "test.json"
        output_filename = "filename should be changed.txt"

        with open(filename, "w", encoding="utf-8") as f:
            json.dump(json_formatted, f)

        process_json(filename, output_filename)

        assert os.path.exists("filename should be changed.txt") is False
        assert os.path.exists("filename_should_be_changed.txt") is True

    def test_svm(self):
        """test the process_json function when the target model is an SVM"""
        json_formatted = self.get_test_report()

        f = FinalRecommendationModule(json_formatted)
        returned = f.process_dict()

        self.assertEqual(len(returned["score_descriptions"]), 0)

        json_formatted["model"] = "SVC"
        f = FinalRecommendationModule(json_formatted)
        returned = f.process_dict()

        self.assertIn("Model is SVM", returned["score_descriptions"][0])

    def test_min_samples_leaf(self):
        """test the process_json function when the target model is a random forest"""
        json_formatted = self.get_test_report()

        f = FinalRecommendationModule(json_formatted)
        returned = f.process_dict()

        self.assertEqual(len(returned["score_descriptions"]), 0)

        json_formatted["model_params"]["min_samples_leaf"] = 2
        f = FinalRecommendationModule(json_formatted)
        returned = f.process_dict()

        self.assertIn("Min samples per leaf", returned["score_descriptions"][0])

    def test_statistically_significant(self):
        """test the statistically significant AUC p-values check in FinalRecommendationModule"""
        json_formatted = self.get_test_report()
        json_formatted["attack_experiment_logger"]["attack_instance_logger"] = {}

        metrics_dict = {
            "P_HIGHER_AUC": 0.001,
            "AUC": 0.8,
            "ACC": 0.7,
            "FDIF01": 0.2,
            "PDIF01": 1.0,
            "FPR": 1.0,
            "TPR": 0.1,
        }

        for i in range(10):
            json_formatted["attack_experiment_logger"]["attack_instance_logger"][
                "instance_" + str(i)
            ] = metrics_dict

        f = FinalRecommendationModule(json_formatted)
        returned = f.process_dict()

        self.assertIn(
            ">10% AUC are statistically significant", returned["score_descriptions"][0]
        )
        self.assertIn("Attack AUC > threshold", returned["score_descriptions"][1])

    def test_univariate_metrics_module(self):
        """test the SummariseUnivariateMetricsModule"""
        json_formatted = self.get_test_report()
        f = SummariseUnivariateMetricsModule(json_formatted)
        _ = f.process_dict()

    def test_auc_pvals_module(self):
        """test the SummariseAUCPvalsModule"""
        json_formatted = self.get_test_report()
        f = SummariseAUCPvalsModule(json_formatted)
        _ = f.process_dict()

        f = SummariseAUCPvalsModule(json_formatted, correction="bo")
        _ = f.process_dict()

        with pytest.raises(NotImplementedError):
            f = SummariseAUCPvalsModule(json_formatted, correction="xyzabcd")
            _ = f.process_dict()

    def test_fdif_pvals_module(self):
        """test the SummariseFDIFPvalsModule"""
        json_formatted = self.get_test_report()
        f = SummariseFDIFPvalsModule(json_formatted)
        _ = f.process_dict()
        _ = f.get_metric_list(json_formatted["attack_experiment_logger"])

    def test_loglog_roc_module(self):
        """test the LogLogROCModule"""
        json_formatted = self.get_test_report()
        f = LogLogROCModule(json_formatted)
        _ = f.process_dict()

        f = LogLogROCModule(json_formatted, output_folder="./")
        _ = f.process_dict()

    def test_complete_runthrough(self):
        """test the full process_json file end-to-end when valid parameters are passed"""
        json_formatted = self.get_test_report()
        _ = self.process_json_from_file(json_formatted)

    def test_cleanup(self):
        """gets rid of files created during tests"""
<<<<<<< HEAD
        names = ["test.json", "results.txt", 
            "1024-WorstCase attack.png", 
            "filename should be changed.txt", 
            "filename_should_be_changed.txt"]
=======
        names = [
            "test.json",
            "results.txt",
            "1024-WorstCase attack.png",
            "filename should be changed.txt",
            "filename_should_be_changed.txt",
        ]
>>>>>>> 782dfb3e
        for name in names:
            self.clean_up(name)<|MERGE_RESOLUTION|>--- conflicted
+++ resolved
@@ -193,12 +193,6 @@
 
     def test_cleanup(self):
         """gets rid of files created during tests"""
-<<<<<<< HEAD
-        names = ["test.json", "results.txt", 
-            "1024-WorstCase attack.png", 
-            "filename should be changed.txt", 
-            "filename_should_be_changed.txt"]
-=======
         names = [
             "test.json",
             "results.txt",
@@ -206,6 +200,5 @@
             "filename should be changed.txt",
             "filename_should_be_changed.txt",
         ]
->>>>>>> 782dfb3e
         for name in names:
             self.clean_up(name)