--- conflicted
+++ resolved
@@ -84,12 +84,9 @@
 $ pip install .
 ```
 
-<<<<<<< HEAD
 ---
 
-=======
---- 
->>>>>>> 888cf63d
+
 This work was funded by UK Research and Innovation under Grant Numbers MC_PC_21033  and MC_PC_23006 as part of Phase 1 of the DARE UK (Data and Analytics Research Environments UK) programme (https://dareuk.org.uk/), delivered in partnership with Health Data Research UK (HDR UK) and Administrative Data Research UK (ADR UK). The specific projects were Semi-Automatic checking of Research Outputs (SACRO -MC_PC_23006) and   Guidelines and Resources for AI Model Access from TrusTEd Research environments (GRAIMATTER - MC_PC_21033).­ This project has also been supported by MRC and EPSRC [grant number MR/S010351/1]: PICTURES.
 
 <img src="docs/source/images/UK_Research_and_Innovation_logo.svg" width="20%" height="20%" padding=20/> <img src="docs/source/images/health-data-research-uk-hdr-uk-logo-vector.png" width="10%" height="10%" padding=20/> <img src="docs/source/images/logo_print.png" width="15%" height="15%" padding=20/>