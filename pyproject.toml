[build-system]
requires = ["setuptools>=42"]
build-backend = "setuptools.build_meta"

[project]
name = "sacroml"
dynamic = ["version"]
description = "Tools for the statistical disclosure control of machine learning models"
readme = "README.md"
requires-python = ">=3.9"
license = {text = "MIT"}
maintainers = [
    {name = "Jim Smith", email = "james.smith@uwe.ac.uk"}
]
keywords = [
    "data-privacy",
    "data-protection",
    "machine-learning",
    "privacy",
    "privacy-tools",
    "statistical-disclosure-control",
]
classifiers = [
    "Development Status :: 5 - Production/Stable",
    "Intended Audience :: Developers",
    "Intended Audience :: Science/Research",
    "License :: OSI Approved :: MIT License",
    "Natural Language :: English",
    "Programming Language :: Python :: 3.9",
    "Programming Language :: Python :: 3.10",
    "Programming Language :: Python :: 3.11",
    "Programming Language :: Python :: 3.12",
    "Programming Language :: Python :: 3.13",
    "Topic :: Scientific/Engineering",
    "Topic :: Scientific/Engineering :: Artificial Intelligence",
    "Topic :: Scientific/Engineering :: Information Analysis",
    "Operating System :: OS Independent",
]
dependencies = [
    "acro==0.4.9",
    "fpdf",
    "pypdf",
    "multiprocess",
    "scikit-learn",
    "xgboost",
    "dictdiffer",
    "torch",
    "prompt-toolkit",
]

[tool.setuptools.dynamic]
version = {attr = "sacroml.version.__version__"}

[project.urls]
"Homepage" = "https://github.com/AI-SDC/SACRO-ML"
"Changelog" = "https://github.com/AI-SDC/SACRO-ML/CHANGELOG.md"
"Documentation" = "https://ai-sdc.github.io/SACRO-ML/"
"Bug Tracker" = "https://github.com/AI-SDC/SACRO-ML/issues"
"Discussions" = "https://github.com/AI-SDC/SACRO-ML/discussions"

[project.scripts]
sacroml = "sacroml.main:main"

[project.optional-dependencies]
doc = [
    "numpydoc",
    "sphinx-autopackagesummary",
    "sphinx-issues",
    "sphinx-prompt",
    "sphinx",
    "sphinxcontrib-bibtex",
    "nbsphinx",
    "ipykernel",
    "pydata-sphinx-theme",
<<<<<<< HEAD
    "myst_parser",
=======
    "sphinx-design",
>>>>>>> 17fb47a9
]
test = [
    "pytest",
    "pytest-cov",
]

[tool.setuptools]
zip-safe = false
include-package-data = true
packages = {find = {exclude = ["docs*", "examples*", "tests*", "user_stories*"]}}

[tool.setuptools.package-data]
"sacroml.safemodel" = ["rules.json"]

[tool.ruff]
indent-width = 4
line-length = 88
target-version = "py39"
extend-include = ["*.ipynb"]

lint.select = [
#  "ANN", # flake8-annotations
  "ARG", # flake8-unused-arguments
  "B",   # flake8-bugbear
  "C4",  # flake8-comprehensions
  "C90", # mccabe
  "D",   # pydocstyle
#  "DTZ", # flake8-datetimez
  "E",   # pycodestyle
  "EM",  # flake8-errmsg
  "ERA", # eradicate
  "F",   # Pyflakes
  "I",   # isort
  "ICN", # flake8-import-conventions
  "N",   # pep8-naming
  "PD",  # pandas-vet
  "PGH", # pygrep-hooks
  "PIE", # flake8-pie
#  "PL",  # Pylint
  "PLC", # Pylint
  "PLE", # Pylint
#  "PLR", # Pylint
  "PLW", # Pylint
  "PT",  # flake8-pytest-style
  "Q",   # flake8-quotes
  "RET", # flake8-return
  "RUF100",  # Ruff-specific
  "S",   # flake8-bandit
  "SIM", # flake8-simplify
#  "T20", # flake8-print
  "TID", # flake8-tidy-imports
  "UP",  # pyupgrade
  "W",   # pycodestyle
  "YTT",  # flake8-2020
]

exclude = [
    "**example-notebook-SVC.ipynb",
    "**example-notebook-decisiontree.ipynb",
    "**example-notebook-keras.ipynb",
    "**example-notebook-randomforest.ipynb",
    "**attribute_inference_cancer.ipynb",
    "**instance_based_mimic.ipynb",
    "**membership_inference_cancer.ipynb",
]

lint.ignore = [
    "EM101",   # raw-string-in-exception
    "EM102",   # f-string-in-exception
    "PLC0206", # dict-index-missing-items
    "S101",    # allow asserts
    "S301",    # allow pickle
    "PD901",   # allow df for dataframe names
]

[tool.ruff.lint.pep8-naming]
extend-ignore-names = [
    "X", "X_train", "X_val", "X_test", "X_predict",
    "X_target_train", "X_shadow_train", "N", "C",
    "X_train_orig", "X_test_orig", "X_orig", "X_transformed",
    "X_encoded", "X_tensor", "X_train_transformed", "X_test_transformed",
]

[tool.ruff.lint.pydocstyle]
convention = "numpy"

[tool.ruff.format]
docstring-code-format = true
docstring-code-line-length = 80

[tool.ruff.lint.extend-per-file-ignores]
"user_stories/**/*" = ["ANN"]
"tests/**/*" = ["S101", "PLR2004", "ANN"]
"sacroml/attacks/structural_attack.py" = ["PLR2004"]
"sacroml/safemodel/classifiers/new_model_template.py" = ["C901"]

[tool.codespell]
ignore-words-list = [
    "fpr",
    "tre",
    "sav",
    "provid",
    "assertIn",
    "worstcase",
    "WorstCase",
    "worst-case",
]<|MERGE_RESOLUTION|>--- conflicted
+++ resolved
@@ -72,11 +72,6 @@
     "nbsphinx",
     "ipykernel",
     "pydata-sphinx-theme",
-<<<<<<< HEAD
-    "myst_parser",
-=======
-    "sphinx-design",
->>>>>>> 17fb47a9
 ]
 test = [
     "pytest",
