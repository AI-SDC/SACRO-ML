"""
Calculate metrics.
"""

from __future__ import annotations

from collections.abc import Iterable

import numpy as np
from scipy import interpolate
from scipy.stats import norm
from sklearn.metrics import confusion_matrix, roc_auc_score, roc_curve

# pylint: disable = invalid-name

VAR_THRESH = 1e-2


def min_max_disc(
    y_true: np.ndarray, pred_probs: np.ndarray, x_prop: float = 0.1, log_p: bool = True
) -> tuple[float, float, float, float]:  # pylint: disable = line-too-long
    """
    Non-average-case methods for MIA attacks. Considers actual frequency of membership
    amongst samples with highest- and lowest- assessed probability of membership. If an
    MIA method confidently asserts that 5% of samples are members and 5% of samples are
    not, but cannot tell for the remaining 90% of samples, then these metrics will flag
    this behaviour, but AUC/advantage may not. Since the difference may be noisy, a
    p-value against a null of independence of true membership and assessed membership
    probability (that is, membership probabilities are essentially random) is also used
    as a metric (using a usual Gaussian approximation to binomial). If the p-value is
    low and the frequency difference is high (>0.5) then the MIA attack is successful
    for some samples.

    Parameters
    ----------
        y: np.ndarray
            true labels
        yp: np.ndarray
            probabilities of labels, or monotonic transformation of probabilties
        xprop: float
            proportion of samples with highest- and lowest- probability of membership to be
            considered
        logp: bool
            convert p-values to log(p).

    Returns
    -------
        maxd: float
            frequency of y=1 amongst proportion xprop of individuals with highest assessed
            membership probability
        mind: float
            frequency of y=1 amongst proportion xprop of individuals with lowest assessed
            membership probability
        mmd: float
            difference between maxd and mind
        pval: float
            p-value or log-p value corresponding to mmd against null hypothesis that random
            variables corresponding to y and yp are independent.

    Notes
    -----

    Examples
    --------
    >>> y = np.random.choice(2, 100)
    >>> yp = np.random.rand(100)
    >>> maxd, mind, mmd, pval = min_max_desc(y, yp, xprop=0.2, logp=True)

    """

    n_examples = int(np.ceil(len(y_true) * x_prop))
    pos_frequency = np.mean(y_true)  # average frequency
    y_order = np.argsort(pred_probs)  # ordering permutation

    # Frequencies
    # y values corresponding to lowest k values of yp
    y_lowest_n = y_true[y_order[:n_examples]]
    # y values corresponding to highest k values of yp
    y_highest_n = y_true[y_order[-(n_examples):]]
    maxd = np.mean(y_highest_n)
    mind = np.mean(y_lowest_n)
    mmd = maxd - mind

    # P-value
    # mmd is asymptotically distributed as N(0,sdm^2) under null.
    sdm = np.sqrt(2 * pos_frequency * (1 - pos_frequency) / n_examples)
    pval = 1 - norm.cdf(mmd, loc=0, scale=sdm)  # normal CDF
    if log_p:
        if pval < 1e-50:
            pval = -115.13
        else:
            pval = np.log(pval)

    # Return
    return maxd, mind, mmd, pval


def _tpr_at_fpr(
    y_true: Iterable[float],
    y_score: Iterable[float],
    fpr: float = 0.001,
    fpr_perc: bool = False,
) -> float:
    """Compute the TPR at a fixed FPR.
    In particular, returns the TPR value corresponding to a particular FPR. Uses interpolation
    to fill in gaps.

    Parameters
    ----------
    y_true: Iterable[float]
        actual class labels
    y_score: Iterable[float]
        predicted score
    fpr: float
        false positive rate at which to compute true positive rate
    fpr_perc: bool
        if the fpr is defined as a percentage

    Returns
    -------
    tpr: float
        true positive rate at fpr
    """

    if fpr_perc:
        fpr /= 100.0

    fpr_vals, tpr_vals, thresh_vals = roc_curve(y_true, y_score)
    thresh_from_fpr = interpolate.interp1d(fpr_vals, thresh_vals)
    tpr_from_thresh = interpolate.interp1d(thresh_vals, tpr_vals)

    thresh = thresh_from_fpr(fpr)
    tpr = tpr_from_thresh(thresh)

    return tpr


def _div(x: float, y: float, default: float) -> float:
    """Solve the problem of division by 0 and round up.
    If y is non-zero, perform x/y and round to 8dp. If it is zero, return the default

    Parameters
    ----------
    x: float
        numerator
    y: float
        denominator
    default: float
        return value if y == 0

    Returns
    -------
        division: float
            x / y, or default if y == 0
    """
    if y != 0:
        division = round(float(x / y), 8)
    else:
        division = float(default)
    return division


def _tpr_at_fpr(
    y_true: Iterable[float],
    y_score: Iterable[float],
    fpr: float = 0.001,
    fpr_perc: bool = False,
) -> float:
    """Compute the TPR at a fixed FPR.
    In particular, returns the TPR value corresponding to a particular FPR. Uses interpolation
    to fill in gaps.

    Parameters
    ----------
    y_true: Iterable[float]
        actual class labels
    y_score: Iterable[float]
        predicted score
    fpr: float
        false positive rate at which to compute true positive rate
    fpr_perc: bool
        if the fpr is defined as a percentage

    Returns
    -------
    tpr: float
        true positive rate at fpr
    """

    if fpr_perc:
        fpr /= 100.0

    fpr_vals, tpr_vals, thresh_vals = roc_curve(y_true, y_score)
    thresh_from_fpr = interpolate.interp1d(fpr_vals, thresh_vals)
    tpr_from_thresh = interpolate.interp1d(thresh_vals, tpr_vals)

    thresh = thresh_from_fpr(fpr)
    tpr = tpr_from_thresh(thresh)

    return tpr


def _expected_auc_var(auc: float, num_pos: int, num_neg: int) -> float:
    """ "Compute variance of AUC under assumption of uniform probabilities
    uses the expression given as eqn (2) in  https://cs.nyu.edu/~mohri/pub/area.pdf

    Parameters
    ----------

    auc: float
        auc value at which to compute the variance
    num_pos: int
        number of positive examples
    num_neg: int
        number of negative examples

    Returns
    -------
    var: float
        null variance of AUC
    """
    p_xxy = p_xyy = 1 / 3
    var = (
        auc * (1 - auc)
        + (num_pos - 1) * (p_xxy - auc**2)
        + (num_neg - 1) * (p_xyy - auc**2)
    ) / (num_pos * num_neg)
    return var


def auc_p_val(auc: float, n_pos: int, n_neg: int) -> tuple[float, float]:
    """Compute the p-value for a given AUC

    Parameters
    ----------
    auc: float
        Observed AUC value
    n_pos: int
        Number of positive examples
    n_neg: int
        Number of negative examples

    Returns
    -------
    auc_p: float
        p-value of observing an AUC > auc by chance
    auc_std: float
        standard deviation of the NULL AUC diustribution (mean = 0.5)

    """
    auc_std = np.sqrt(_expected_auc_var(0.5, n_pos, n_neg))
    auc_p = 1 - norm.cdf(auc, loc=0.5, scale=auc_std)
    return auc_p, auc_std


def get_probabilities(  # pylint: disable=too-many-locals
<<<<<<< HEAD
    clf,
    X_test: np.ndarray,
    y_test: np.ndarray,
    permute_rows: bool = None
=======
    clf, X_test: np.ndarray, y_test: np.ndarray = [], permute_rows: bool = None
>>>>>>> a491c98d
):
    """
    Given a prediction model and a dataset, calculate the predictions of the model for
    each data sample in probability format
    Parameters
    ----------
    clf: sklearn.Model
        trained model
    X_test: np.ndarray
        test data matrix
    y_test: np.ndarray
        test data labels
    permute_rows: boolean
        a flag to indicate whether rows should be permuted
    Returns
    -------
    y_pred_proba: a list of probabilities for each sample in the dataset

    Notes
    -----
    If permute_rows is set to true, y_test must also be supplied.
    The function will then return both the predicted probabilities and corresponding y_test
    """

<<<<<<< HEAD
    if permute_rows is True and len(y_test) == 0:
        raise ValueError ("If permute_rows is set to True, y_test must be supplied")
=======
    if permute_rows == True and len(y_test) == 0:
        raise ValueError("If permute_rows is set to True, y_test must be supplied")
>>>>>>> a491c98d

    if permute_rows:
        N, _ = X_test.shape
        order = np.random.RandomState(  # pylint: disable = no-member
            seed=10
        ).permutation(N)
        X_test = X_test[order, :]
        y_test = y_test[order]

    y_pred_proba = clf.predict_proba(X_test)

<<<<<<< HEAD
    if permute_rows is True:
        return y_pred_proba, y_test
    return y_pred_proba

def get_metrics(  # pylint: disable=too-many-locals, too-many-statements
    y_pred_proba: np.ndarray,
    y_test: np.ndarray
):
=======
    if permute_rows == True:
        return y_pred_proba, y_test
    return y_pred_proba


def get_metrics(  # pylint: disable=too-many-locals
    y_pred_proba: np.ndarray, y_test: np.ndarray
):
    invalid_format_error_message = (
        "y_pred must be an array of shape [x,2] with elements of type float"
    )

    shape = y_pred_proba.shape
    if len(shape) != 2:
        raise ValueError(invalid_format_error_message)
    else:
        if shape[1] != 2:
            raise ValueError("Multiclass classification is not supported")

    try:
        user_num = float(y_pred_proba[-1, -1])
    except ValueError:
        print(invalid_format_error_message)

>>>>>>> a491c98d
    """
    Calculate metrics, including attacker advantage for MIA binary.
    Implemented as Definition 4 on https://arxiv.org/pdf/1709.01604.pdf
    which is also implemented in tensorFlow-privacy https://github.com/tensorflow/privacy

    Parameters
    ----------
    y_test: np.ndarray
        test data labels
    y_pred_proba: np.ndarray of shape [x,2] and type float
        predicted probabilities

    Returns
    -------
    metrics: dict
        dictionary of metric values

    Notes
    -----
    Includes the following metrics:

    * True positive rate or recall (TPR).
    * False positive rate (FPR), proportion of negative examples incorrectly \
    classified as positives.
    * False alarm rate (FAR), proportion of objects classified as positives \
    that are incorrect, also known as false discovery rate.
    * True neagative rate (TNR).
    * Positive predictive value or precision (PPV).
    * Negative predictive value (NPV).
    * False neagative rate (FNR).
    * Accuracy (ACC).
    * F1 Score - harmonic mean of precision and recall.
    * Advantage.
    """

    invalid_format = "y_pred must be an array of shape [x,2] with elements of type float"

    shape = y_pred_proba.shape
    if len(shape) != 2:
        raise ValueError(invalid_format)

    if shape[1] != 2:
        raise ValueError("Multiclass classification is not supported")

    try:
        _ = float(y_pred_proba[-1,-1])
    except ValueError:
        print(invalid_format)

    metrics = {}

    y_pred = np.argmax(y_pred_proba, axis=1)
    y_pred_proba = y_pred_proba[:, 1]

    tn, fp, fn, tp = confusion_matrix(y_test, y_pred).ravel()
    # print('tn', tn, 'fp',fp,'fn', fn,'tp', tp)

    # true positive rate or recall
    metrics["TPR"] = round(float(tp / (tp + fn)), 8)
    # false positive rate, proportion of negative examples incorrectly classified as positives
    metrics["FPR"] = round(float(fp / (fp + tn)), 8)
    # False alarm rate, proportion of things classified as positives that are incorrect,
    # also known as false discovery rate
    metrics["FAR"] = _div(fp, (fp + tp), 0)
    # true negative rate or specificity
    metrics["TNR"] = round(float(tn / (tn + fp)), 8)
    # precision or positive predictive value
    metrics["PPV"] = _div(tp, (tp + fp), 0)
    # negative predictive value
    metrics["NPV"] = _div(tn, (tn + fn), 0)
    # false negative rate
    metrics["FNR"] = round(float(fn / (tp + fn)), 8)
    # overall accuracy
    metrics["ACC"] = round(float((tp + tn) / (tp + fp + fn + tn)), 8)
    # harmonic mean of precision and sensitivity
    metrics["F1score"] = _div(
        2 * metrics["PPV"] * metrics["TPR"], metrics["PPV"] + metrics["TPR"], 0
    )
    # Advantage: TPR - FPR
    metrics["Advantage"] = float(abs(metrics["TPR"] - metrics["FPR"]))

    # calculate AUC of model
    metrics["AUC"] = round(roc_auc_score(y_test, y_pred_proba), 8)

    # Calculate AUC p-val
    metrics["P_HIGHER_AUC"], _ = auc_p_val(
        metrics["AUC"], y_test.sum(), len(y_test) - y_test.sum()
    )

    fmax, fmin, fdif, pdif = min_max_disc(y_test, y_pred_proba)
    metrics["FMAX01"] = fmax
    metrics["FMIN01"] = fmin
    metrics["FDIF01"] = fdif
    metrics["PDIF01"] = -pdif  # use -log(p) so answer is positive

    fmax, fmin, fdif, pdif = min_max_disc(y_test, y_pred_proba, x_prop=0.2)
    metrics["FMAX02"] = fmax
    metrics["FMIN02"] = fmin
    metrics["FDIF02"] = fdif
    metrics["PDIF02"] = -pdif  # use -log(p) so answer is positive

    fmax, fmin, fdif, pdif = min_max_disc(y_test, y_pred_proba, x_prop=0.01)
    metrics["FMAX001"] = fmax
    metrics["FMIN001"] = fmin
    metrics["FDIF001"] = fdif
    metrics["PDIF001"] = -pdif  # use -log(p) so answer is positive

    # Add some things useful for debugging / filtering
    metrics["pred_prob_var"] = y_pred_proba.var()

    # TPR at various FPR
    fpr_vals = [0.5, 0.2, 0.1, 0.01, 0.001, 0.00001]
    for fpr in fpr_vals:
        tpr = _tpr_at_fpr(y_test, y_pred_proba, fpr=fpr)
        name = f"TPR@{fpr}"
        metrics[name] = tpr

    fpr, tpr, roc_thresh = roc_curve(y_test, y_pred_proba)
    metrics["fpr"] = fpr
    metrics["tpr"] = tpr
    metrics["roc_thresh"] = roc_thresh

    metrics["n_pos_test_examples"] = y_test.sum()
    metrics["n_neg_test_examples"] = (1 - y_test).sum()

    return metrics<|MERGE_RESOLUTION|>--- conflicted
+++ resolved
@@ -254,14 +254,10 @@
 
 
 def get_probabilities(  # pylint: disable=too-many-locals
-<<<<<<< HEAD
     clf,
     X_test: np.ndarray,
     y_test: np.ndarray,
     permute_rows: bool = None
-=======
-    clf, X_test: np.ndarray, y_test: np.ndarray = [], permute_rows: bool = None
->>>>>>> a491c98d
 ):
     """
     Given a prediction model and a dataset, calculate the predictions of the model for
@@ -286,13 +282,8 @@
     The function will then return both the predicted probabilities and corresponding y_test
     """
 
-<<<<<<< HEAD
     if permute_rows is True and len(y_test) == 0:
         raise ValueError ("If permute_rows is set to True, y_test must be supplied")
-=======
-    if permute_rows == True and len(y_test) == 0:
-        raise ValueError("If permute_rows is set to True, y_test must be supplied")
->>>>>>> a491c98d
 
     if permute_rows:
         N, _ = X_test.shape
@@ -304,7 +295,6 @@
 
     y_pred_proba = clf.predict_proba(X_test)
 
-<<<<<<< HEAD
     if permute_rows is True:
         return y_pred_proba, y_test
     return y_pred_proba
@@ -313,32 +303,6 @@
     y_pred_proba: np.ndarray,
     y_test: np.ndarray
 ):
-=======
-    if permute_rows == True:
-        return y_pred_proba, y_test
-    return y_pred_proba
-
-
-def get_metrics(  # pylint: disable=too-many-locals
-    y_pred_proba: np.ndarray, y_test: np.ndarray
-):
-    invalid_format_error_message = (
-        "y_pred must be an array of shape [x,2] with elements of type float"
-    )
-
-    shape = y_pred_proba.shape
-    if len(shape) != 2:
-        raise ValueError(invalid_format_error_message)
-    else:
-        if shape[1] != 2:
-            raise ValueError("Multiclass classification is not supported")
-
-    try:
-        user_num = float(y_pred_proba[-1, -1])
-    except ValueError:
-        print(invalid_format_error_message)
-
->>>>>>> a491c98d
     """
     Calculate metrics, including attacker advantage for MIA binary.
     Implemented as Definition 4 on https://arxiv.org/pdf/1709.01604.pdf
