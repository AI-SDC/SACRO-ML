--- conflicted
+++ resolved
@@ -383,174 +383,4 @@
     metrics["n_pos_test_examples"] = y_test.sum()
     metrics["n_neg_test_examples"] = (1 - y_test).sum()
 
-<<<<<<< HEAD
-    return metrics
-=======
-    return metrics
-
-
-from collections import Counter
-
-import numpy as np
-import pandas as pd
-from sklearn import metrics
-from sklearn.ensemble import RandomForestClassifier
-from sklearn.model_selection import train_test_split
-
-
-def format_column(df, name):
-    df[name] = pd.Categorical(df[name])
-    df[name + "_code"] = df[name].cat.codes
-    return df
-
-
-def binary_classification():
-    df = pd.read_csv("Customer_Churn.csv")
-
-    df = format_column(df, "gender")
-    df = format_column(df, "SeniorCitizen")
-    df = format_column(df, "PhoneService")
-    df = format_column(df, "MultipleLines")
-    df = format_column(df, "PaymentMethod")
-    df = format_column(df, "Partner")
-    df = format_column(df, "Dependents")
-    df = format_column(df, "PaperlessBilling")
-    df = format_column(df, "OnlineSecurity")
-    df = format_column(df, "TechSupport")
-    df = format_column(df, "InternetService")
-    df = format_column(df, "Contract")
-    df = format_column(df, "StreamingTV")
-    df = format_column(df, "DeviceProtection")
-    df = format_column(df, "StreamingMovies")
-    df = format_column(df, "OnlineBackup")
-    df = format_column(df, "Churn")
-
-    features = [
-        "gender_code",
-        "SeniorCitizen_code",
-        "PhoneService_code",
-        "MultipleLines_code",
-        "InternetService_code",
-        "Partner_code",
-        "Dependents_code",
-        "PaymentMethod_code",
-        "PaperlessBilling_code",
-        "Contract_code",
-        "StreamingMovies_code",
-        "StreamingTV_code",
-        "TechSupport_code",
-        "DeviceProtection_code",
-        "OnlineBackup_code",
-        "OnlineSecurity_code",
-        "Dependents_code",
-        "Partner_code",
-        "tenure",
-        "MonthlyCharges",
-    ]
-
-    X = np.array(df[features])
-    y = np.array(df["Churn_code"])
-
-    return X, y
-
-
-def multiclass_classification():
-    attributes = [
-        "sepal_length",
-        "sepal_width",
-        "petal_length",
-        "petal_width",
-        "species",
-    ]
-    dataset = pd.read_csv("iris.data", names=attributes)
-    dataset.columns = attributes
-
-    print(dataset.head())
-    print(dataset["species"].value_counts())
-
-    dataset.species = pd.Categorical(dataset.species)
-    dataset["species"] = dataset.species.cat.codes
-
-    y = dataset["species"].values
-    X = dataset.drop(columns=["species"])
-
-    return X, y
-
-
-if __name__ == "__main__":
-    print("Hello world!")
-
-    X, y = multiclass_classification()
-
-    x_train, x_test, y_train, y_test = train_test_split(
-        X, y, test_size=0.2, random_state=42
-    )
-
-    rf = RandomForestClassifier()
-    rf.fit(x_train, y_train)
-    y_pred_proba = rf.predict_proba(x_test)
-
-    print("SHAPES OF TARGET MODEL")
-    print(y_pred_proba.shape)
-    print(y_test.shape)
-
-    y_pred = rf.predict_proba(x_train)
-    y_label = [1] * len(y_pred)
-    print(len(y_label))
-
-    y_pred_test = rf.predict_proba(x_test)
-    y_label_y = [0] * len(y_pred_test)
-
-    for y in y_label_y:
-        y_label.append(y)
-    print(len(y_label))
-    print("End of ylabel")
-
-    y_pred = np.append(y_pred, y_pred_test, axis=0)
-
-    print(len(y_pred))
-    print(len(y_label))
-
-    print(y_pred.shape)
-
-    print("SHAPE OF YLABEL")
-    print(np.array(y_label).shape)
-    print(Counter(y_label))
-
-    print("SHAPE OF PREDICTIONS")
-    print(np.array(y_pred).shape)
-
-    attack_rf = RandomForestClassifier()
-    x_train_attack, x_test_attack, y_train_attack, y_test_attack = train_test_split(
-        np.array(y_pred), np.array(y_label), test_size=0.2, random_state=42
-    )
-
-    attack_rf.fit(x_train_attack, y_train_attack)
-
-    print("Training Dimensions")
-    print(x_train_attack.shape)
-    print(y_train_attack.shape)
-
-    permute_rows = False
-    if permute_rows:
-        N, _ = x_test.shape
-        order = np.random.RandomState(  # pylint: disable = no-member
-            seed=10
-        ).permutation(N)
-        x_train_attack = x_train_attack[order, :]
-        y_test_attack = y_test_attack[order]
-    y_pred = attack_rf.predict_proba(x_test_attack)
-
-    print("Attack Predictions Shape")
-    print(y_pred.shape)
-    print("Attack Labels Shape")
-    print(y_test_attack.shape)
-
-    y_pred_proba = get_probabilities(attack_rf, x_test_attack, permute_rows=False)
-    print("Probability Shape")
-    print(y_pred_proba.shape)
-
-    metrics = get_metrics(y_pred_proba, y_test_attack)
-
-    print(metrics)
->>>>>>> dfe187ec
+    return metrics