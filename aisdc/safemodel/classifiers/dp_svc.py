--- conflicted
+++ resolved
@@ -137,11 +137,7 @@
 
         if self.gamma == 0.0:
             self.gamma = SMALL_NUMBER
-<<<<<<< HEAD
             local_logger.warning('gamma value passed in was zero, set to %g', SMALL_NUMBER)
-=======
-            local_logger.warn("gamma value passed in was zero, set to %g", SMALL_NUMBER)
->>>>>>> 95b9db5c
         self.dpsvc_gamma = 1.0 / np.sqrt(
             2.0 * self.gamma
         )  # alternative parameterisation
