--- conflicted
+++ resolved
@@ -23,12 +23,8 @@
 
 from aisdc import metrics
 from aisdc.attacks import report
-<<<<<<< HEAD
 from aisdc.attacks.attack import Attack
-=======
-from aisdc.attacks.attack import Attack, ConfigFile
 from aisdc.attacks.attack_report_formatter import GenerateJSONModule
->>>>>>> 87df9fa1
 from aisdc.attacks.target import Target
 
 logging.basicConfig(level=logging.INFO)
@@ -479,17 +475,9 @@
         output["metadata"] = self.metadata
         output["attack_experiment_logger"] = self._get_attack_metrics_instances()
 
-<<<<<<< HEAD
-        if self.report_name is not None:
-            json_report = report.create_json_report(output)
-            with open(f"{self.report_name}.json", "w", encoding="utf-8") as f:
-                f.write(json_report)
-            logger.info("Wrote report to %s", f"{self.report_name}.json")
-=======
         if json_attack_formatter is not None:
             json_report = report.create_json_report(output)
             json_attack_formatter.add_attack_output(json_report)
->>>>>>> 87df9fa1
 
         if self.args.report_name is not None:
             pdf_report = report.create_lr_report(output)
