--- conflicted
+++ resolved
@@ -5,19 +5,11 @@
 from __future__ import annotations
 
 import logging
-from collections.abc import Iterable
 
 import numpy as np
 import sklearn
-<<<<<<< HEAD
+from fpdf import FPDF
 from scipy.stats import norm, shapiro
-from sklearn.datasets import load_breast_cancer
-from sklearn.ensemble import RandomForestClassifier
-from sklearn.model_selection import train_test_split
-=======
-from fpdf import FPDF
-from scipy.stats import norm
->>>>>>> 333e7b61
 
 from aisdc import metrics
 from aisdc.attacks import report
@@ -70,36 +62,15 @@
 class LIRAAttack(Attack):
     """The main LiRA Attack class."""
 
-<<<<<<< HEAD
-    # pylint: disable=too-many-instance-attributes
-
-    def __init__(  # pylint: disable = too-many-arguments,too-many-locals
-=======
-    def __init__(
->>>>>>> 333e7b61
+    def __init__(  # pylint: disable=too-many-arguments
         self,
         output_dir: str = "outputs",
         write_report: bool = True,
         n_shadow_models: int = 100,
         p_thresh: float = 0.05,
-<<<<<<< HEAD
-        output_dir: str = "outputs_lira",
-        report_name: str = "report_lira",
-        training_data_filename: str = None,
-        test_data_filename: str = None,
-        training_preds_filename: str = None,
-        test_preds_filename: str = None,
-        target_model: list = None,
-        target_model_hyp: dict = None,
-        attack_config_json_file_name: str = None,
-        n_shadow_rows_confidences_min: int = 10,
-        shadow_models_fail_fast: bool = False,
-        target_path: str = None,
         mode: str = "offline",
         fix_variance: bool = False,
         report_individual: bool = False,
-=======
->>>>>>> 333e7b61
     ) -> None:
         """Construct an object to execute a LiRA attack.
 
@@ -112,75 +83,21 @@
         n_shadow_models : int
             Number of shadow models to be trained.
         p_thresh : float
-<<<<<<< HEAD
-            threshold to determine significance of things. For instance auc_p_value and pdif_vals
-        output_dir : str
-            name of the directory where outputs are stored
-        report_name : str
-            name of the pdf and json output reports
-        training_data_filename : str
-            name of the data file for the training data (in-sample)
-        test_data_filename : str
-            name of the file for the test data (out-of-sample)
-        training_preds_filename : str
-            name of the file to keep predictions of the training data (in-sample)
-        test_preds_filename : str
-            name of the file to keep predictions of the test data (out-of-sample)
-        target_model : list
-            name of the module (i.e. classification module name such as 'sklearn.ensemble') and
-            attack model name (i.e. classification model name such as 'RandomForestClassifier')
-        target_model_hyp : dict
-            dictionary of hyper parameters for the target_model
-            such as min_sample_split, min_samples_leaf etc
-        attack_config_json_file_name : str
-            name of the configuration file to load parameters
-        n_shadow_rows_confidences_min : int
-            number of minimum number of confidences calculated for
-            each row in test data (out-of-sample)
-        shadow_models_fail_fast : bool
-            If true it stops repetitions earlier based on the given minimum
-            number of confidences for each row in the test data
-        target_path : str
-            path to the saved trained target model and target data
+            Threshold to determine significance of things. For instance
+            auc_p_value and pdif_vals.
         mode : str
             Attack mode: {"offline", "offline-carlini", "online-carlini"}
         fix_variance : bool
             Whether to use the global standard deviation or per record.
         report_individual : bool
             Whether to report metrics for each individual record.
-=======
-            Threshold to determine significance of things. For instance
-            auc_p_value and pdif_vals.
->>>>>>> 333e7b61
         """
         super().__init__(output_dir=output_dir, write_report=write_report)
-        self.n_shadow_models = n_shadow_models
-        self.p_thresh = p_thresh
-<<<<<<< HEAD
-        self.output_dir = output_dir
-        self.report_name = report_name
-        self.training_data_filename = training_data_filename
-        self.test_data_filename = test_data_filename
-        self.training_preds_filename = training_preds_filename
-        self.test_preds_filename = test_preds_filename
-        self.target_model = target_model
-        self.target_model_hyp = target_model_hyp
-        self.attack_config_json_file_name = attack_config_json_file_name
-        self.n_shadow_rows_confidences_min = n_shadow_rows_confidences_min
-        self.shadow_models_fail_fast = shadow_models_fail_fast
-        self.target_path = target_path
-        self.mode = mode
-        self.fix_variance = fix_variance
-        self.report_individual = report_individual
-        if self.attack_config_json_file_name is not None:
-            self._update_params_from_config_file()
-        if not os.path.exists(self.output_dir):
-            os.makedirs(self.output_dir)
-        self.attack_metrics = None
-        self.attack_failfast_shadow_models_trained = None
-        self.metadata = None
-=======
->>>>>>> 333e7b61
+        self.n_shadow_models: int = n_shadow_models
+        self.p_thresh: float = p_thresh
+        self.mode: str = mode
+        self.fix_variance: bool = fix_variance
+        self.report_individual: bool = report_individual
 
     def __str__(self):
         """Return the name of the attack."""
@@ -204,7 +121,7 @@
         shadow_clf = sklearn.base.clone(target.model)
         target = self._check_and_update_dataset(target)
         # execute attack
-        self.run_scenario_from_preds(
+        self.run(
             shadow_clf,
             target.X_train,
             target.y_train,
@@ -237,8 +154,8 @@
         target.y_train = np.array(y_train_new, int)
 
         logger.info(
-            "new ytrain has values and counts: %s",
-            f"{np.unique(target.y_train,return_counts=True)}",
+            "new y_train has values and counts: %s",
+            f"{np.unique(target.y_train, return_counts=True)}",
         )
         ok_pos = []
         y_test_new = []
@@ -251,27 +168,23 @@
             target.X_test = target.X_test[ok_pos, :]
         target.y_test = np.array(y_test_new, int)
         logger.info(
-            "new ytest has values and counts: %s",
-            f"{np.unique(target.y_test,return_counts=True)}",
+            "new y_test has values and counts: %s",
+            f"{np.unique(target.y_test, return_counts=True)}",
         )
 
         return target
 
-    def run_scenario_from_preds(  # pylint: disable = too-many-statements, too-many-arguments, too-many-locals
+    def run(  # pylint: disable=too-many-statements,too-many-arguments,too-many-locals
         self,
         shadow_clf: sklearn.base.BaseEstimator,
-        X_target_train: Iterable[float],
-        y_target_train: Iterable[float],
-        target_train_preds: Iterable[float],
-        X_shadow_train: Iterable[float],
-        y_shadow_train: Iterable[float],
-        shadow_train_preds: Iterable[float],
+        X_train: np.ndarray,
+        y_train: np.ndarray,
+        proba_train: np.ndarray,
+        X_test: np.ndarray,
+        y_test: np.ndarray,
+        proba_test: np.ndarray,
     ) -> None:
-<<<<<<< HEAD
         """Run the likelihood test.
-=======
-        """Run the likelihood test, using the "offline" version.
->>>>>>> 333e7b61
 
         See p.6 (top of second column) for details.
 
@@ -290,37 +203,31 @@
         Parameters
         ----------
         shadow_clf : sklearn.Model
-            An sklearn classifier that will be trained to form the shadow model.
-            All hyper-parameters should have been set.
-        X_target_train : np.ndarray
-            Data that was used to train the target model
-        y_target_train : np.ndarray
-            Labels that were used to train the target model
-        target_train_preds : np.ndarray
-            Array of predictions produced by the target model on the training data
-        X_shadow_train : np.ndarray
-            Data that will be used to train the shadow models
-        y_shadow_train : np.ndarray
-            Labels that will be used to train the shadow model
-        shadow_train_preds : np.ndarray
-            Array of predictions produced by the target model on the shadow data
+            An sklearn classifier that will be trained to form the shadow models.
+            All hyperparameters should have been set.
+        X_train : np.ndarray
+            Data that was used to train the target model.
+        y_train : np.ndarray
+            Labels that were used to train the target model.
+        proba_train : np.ndarray
+            Array of predictions produced by the target model on the training data.
+        X_test : np.ndarray
+            Data that will be used to train the shadow models.
+        y_test : np.ndarray
+            Labels that will be used to train the shadow models.
+        proba_test : np.ndarray
+            Array of predictions produced by the target model on the shadow data.
         """
-<<<<<<< HEAD
-        logger = logging.getLogger("lr-scenario")
-        if self.shadow_models_fail_fast:
-            logger.warning("LiRA fail-fast functionality currently unsupported.")
-
-=======
->>>>>>> 333e7b61
-        n_train_rows, _ = X_target_train.shape
-        n_shadow_rows, _ = X_shadow_train.shape
+        logger.info("Running %s LiRA, fix_variance=%s", self.mode, self.fix_variance)
+        n_train_rows, _ = X_train.shape
+        n_shadow_rows, _ = X_test.shape
         n_combined = n_train_rows + n_shadow_rows
         indices = np.arange(0, n_combined, 1)
 
         # Combine taregt and shadow train, from which to sample datasets
-        combined_x_train = np.vstack((X_target_train, X_shadow_train))
-        combined_y_train = np.hstack((y_target_train, y_shadow_train))
-        combined_target_preds = np.vstack((target_train_preds, shadow_train_preds))
+        combined_x_train = np.vstack((X_train, X_test))
+        combined_y_train = np.hstack((y_train, y_test))
+        combined_target_preds = np.vstack((proba_train, proba_test))
 
         out_confidences = {i: [] for i in range(n_combined)}
         in_confidences = {i: [] for i in range(n_combined)}
@@ -354,67 +261,13 @@
                 # we include logit(0) instead of discarding
                 logit = _logit(0) if label < 0 else _logit(conf[label])
                 if i not in these_idx:
-<<<<<<< HEAD
                     out_confidences[i].append(logit)
                 else:
                     in_confidences[i].append(logit)
-=======
-                    # If i was _not_ used for training, incorporate the logit of its confidence of
-                    # being correct - TODO: should we just be taking max??
-                    cl_pos = class_map.get(y_target_train[i], -1)
-                    # Occasionally, the random data split will result in classes being
-                    # absent from the training set. In these cases cl_pos will be -1 and
-                    # we include logit(0) instead of discarding (also for the shadow data below)
-                    if cl_pos >= 0:
-                        train_row_to_confidence[i].append(
-                            _logit(confidences[i, cl_pos])
-                        )
-                    else:  # pragma: no cover
-                        # catch-all
-                        train_row_to_confidence[i].append(_logit(0))
-            # Same process for shadow data
-            shadow_confidences = shadow_clf.predict_proba(X_shadow_train)
-            for i in range(n_shadow_rows):
-                if i + n_train_rows not in these_idx:
-                    cl_pos = class_map.get(y_shadow_train[i], -1)
-                    if cl_pos >= 0:
-                        shadow_row_to_confidence[i].append(
-                            _logit(shadow_confidences[i, cl_pos])
-                        )
-                    else:  # pragma: no cover
-                        # catch-all
-                        shadow_row_to_confidence[i].append(_logit(0))
+
+        logger.info("Computing scores")
 
         # Do the test described in the paper in each case
-        mia_scores = []
-        mia_labels = []
-        logger.info("Computing scores for train rows")
-        for i in range(n_train_rows):
-            true_score = _logit(target_train_preds[i, y_target_train[i]])
-            null_scores = np.array(train_row_to_confidence[i])
-            mean_null = 0.0
-            var_null = 0.0
-            if not np.isnan(null_scores).all():
-                mean_null = np.nanmean(null_scores)  # null_scores.mean()
-                var_null = np.nanvar(null_scores)  #
-            var_null = max(var_null, EPS)  # var can be zero in some cases
-            prob = norm.cdf(true_score, loc=mean_null, scale=np.sqrt(var_null))
-            mia_scores.append([1 - prob, prob])
-            mia_labels.append(1)
-
-        logger.info("Computing scores for shadow rows")
-        for i in range(n_shadow_rows):
-            true_score = _logit(shadow_train_preds[i, y_shadow_train[i]])
-            null_scores = np.array(shadow_row_to_confidence[i])
-            mean_null = null_scores.mean()
-            var_null = max(null_scores.var(), EPS)  # var can be zeros in some cases
-            prob = norm.cdf(true_score, loc=mean_null, scale=np.sqrt(var_null))
-            mia_scores.append([1 - prob, prob])
-            mia_labels.append(0)
->>>>>>> 333e7b61
-
-        logger.info("Computing scores")
-
         mia_scores = []
         mia_labels = [1] * n_train_rows + [0] * n_shadow_rows
         n_normal = 0
