"""Likelihood testing scenario from https://arxiv.org/pdf/2112.03570.pdf."""

# pylint: disable = invalid-name
# pylint: disable = too-many-branches

from __future__ import annotations

import argparse
import importlib
import json
import logging
import os
import uuid
from collections.abc import Iterable
from datetime import datetime

import numpy as np
import sklearn
from scipy.stats import norm, shapiro
from sklearn.datasets import load_breast_cancer
from sklearn.ensemble import RandomForestClassifier
from sklearn.model_selection import train_test_split

from aisdc import metrics
from aisdc.attacks import report
from aisdc.attacks.attack import Attack
from aisdc.attacks.attack_report_formatter import GenerateJSONModule
from aisdc.attacks.target import Target

logging.basicConfig(level=logging.INFO)

N_SHADOW_MODELS = 100  # Number of shadow models that should be trained
EPS = 1e-16  # Used to avoid numerical issues in logit function
P_THRESH = 0.05  # default significance threshold


class DummyClassifier:
    """A Dummy Classifier to allow this code to work with get_metrics."""

    def predict(self, test_X):
        """Return an array of 1/0 depending on value in second column."""
        return 1 * (test_X[:, 1] > 0.5)

    def predict_proba(self, test_X):
        """Simply return the test_X."""
        return test_X


def _logit(p: float) -> float:
    """Standard logit function.

    Parameters
    ----------
    p : float
        value to evaluate logit at

    Returns
    -------
    li : float
        logit(p)

    Notes
    -----
    If p is close to 0 or 1, evaluating the log will result in numerical instabilities.
    This code thresholds p at EPS and 1 - EPS where EPS defaults at 1e-16.
    """
    if p > 1 - EPS:  # pylint:disable=consider-using-min-builtin
        p = 1 - EPS
    p = max(p, EPS)
    li = np.log(p / (1 - p))
    return li


class LIRAAttack(Attack):
    """The main LIRA Attack class."""

    # pylint: disable=too-many-instance-attributes

    def __init__(  # pylint: disable = too-many-arguments,too-many-locals
        self,
        n_shadow_models: int = 100,
        p_thresh: float = 0.05,
        output_dir: str = "outputs_lira",
        report_name: str = "report_lira",
        training_data_filename: str = None,
        test_data_filename: str = None,
        training_preds_filename: str = None,
        test_preds_filename: str = None,
        target_model: list = None,
        target_model_hyp: dict = None,
        attack_config_json_file_name: str = None,
        n_shadow_rows_confidences_min: int = 10,
        shadow_models_fail_fast: bool = False,
        target_path: str = None,
        mode: str = "offline",
        fix_variance: bool = False,
        report_individual: bool = False,
    ) -> None:
        """Constructs an object to execute a LIRA attack.

        Parameters
        ----------
        n_shadow_models : int
            number of shadow models to be trained
        p_thresh : float
            threshold to determine significance of things. For instance auc_p_value and pdif_vals
        output_dir : str
            name of the directory where outputs are stored
        report_name : str
            name of the pdf and json output reports
        training_data_filename : str
            name of the data file for the training data (in-sample)
        test_data_filename : str
            name of the file for the test data (out-of-sample)
        training_preds_filename : str
            name of the file to keep predictions of the training data (in-sample)
        test_preds_filename : str
            name of the file to keep predictions of the test data (out-of-sample)
        target_model : list
            name of the module (i.e. classification module name such as 'sklearn.ensemble') and
            attack model name (i.e. classification model name such as 'RandomForestClassifier')
        target_model_hyp : dict
            dictionary of hyper parameters for the target_model
            such as min_sample_split, min_samples_leaf etc
        attack_config_json_file_name : str
            name of the configuration file to load parameters
        n_shadow_rows_confidences_min : int
            number of minimum number of confidences calculated for
            each row in test data (out-of-sample)
        shadow_models_fail_fast : bool
            If true it stops repetitions earlier based on the given minimum
            number of confidences for each row in the test data
        target_path : str
            path to the saved trained target model and target data
        mode : str
            Attack mode: {"offline", "offline-carlini", "online-carlini"}
        fix_variance : bool
            Whether to use the global standard deviation or per record.
        report_individual : bool
            Whether to report metrics for each individual record.
        """
        super().__init__()
        self.n_shadow_models = n_shadow_models
        self.p_thresh = p_thresh
        self.output_dir = output_dir
        self.report_name = report_name
        self.training_data_filename = training_data_filename
        self.test_data_filename = test_data_filename
        self.training_preds_filename = training_preds_filename
        self.test_preds_filename = test_preds_filename
        self.target_model = target_model
        self.target_model_hyp = target_model_hyp
        self.attack_config_json_file_name = attack_config_json_file_name
        self.n_shadow_rows_confidences_min = n_shadow_rows_confidences_min
        self.shadow_models_fail_fast = shadow_models_fail_fast
        self.target_path = target_path
        self.mode = mode
        self.fix_variance = fix_variance
        self.report_individual = report_individual
        if self.attack_config_json_file_name is not None:
            self._update_params_from_config_file()
        if not os.path.exists(self.output_dir):
            os.makedirs(self.output_dir)
        self.attack_metrics = None
        self.attack_failfast_shadow_models_trained = None
        self.metadata = None

    def __str__(self):
        return "LIRA Attack"

    def attack(self, target: Target) -> None:
        """Programmatic attack running
        Runs a LIRA attack from a Target object and a target model.

        Parameters
        ----------
        target : attacks.target.Target
            target as an instance of the Target class. Needs to have x_train,
            x_test, y_train and y_test set.
        """

        shadow_clf = sklearn.base.clone(target.model)

        target = self._check_and_update_dataset(target)

        self.run_scenario_from_preds(
            shadow_clf,
            target.x_train,
            target.y_train,
            target.model.predict_proba(target.x_train),
            target.x_test,
            target.y_test,
            target.model.predict_proba(target.x_test),
        )

    def _check_and_update_dataset(self, target: Target) -> Target:
        """
        Makes sure that it is ok to use the class variables to index the
        prediction arrays. This has two steps:
        1. Replacing the values in y_train with their position in
        target.model.classes (will normally result in no change)
        2. Removing from the test set any rows corresponding to classes that
        are not in the training set.
        """
        logger = logging.getLogger("_check_and_update_dataset")
        y_train_new = []
        classes = list(target.model.classes_)
        for y in target.y_train:
            y_train_new.append(classes.index(y))

        target.y_train = np.array(y_train_new, int)

        logger.info(
            "new ytrain has values and counts: %s",
            f"{np.unique(target.y_train,return_counts=True)}",
        )
        ok_pos = []
        y_test_new = []
        for i, y in enumerate(target.y_test):
            if y in classes:
                ok_pos.append(i)
                y_test_new.append(classes.index(y))

        if len(y_test_new) != len(target.x_test):
            target.x_test = target.x_test[ok_pos, :]
        target.y_test = np.array(y_test_new, int)
        logger.info(
            "new ytest has values and counts: %s",
            f"{np.unique(target.y_test,return_counts=True)}",
        )

        return target

    def run_scenario_from_preds(  # pylint: disable = too-many-statements, too-many-arguments, too-many-locals
        self,
        shadow_clf: sklearn.base.BaseEstimator,
        X_target_train: Iterable[float],
        y_target_train: Iterable[float],
        target_train_preds: Iterable[float],
        X_shadow_train: Iterable[float],
        y_shadow_train: Iterable[float],
        shadow_train_preds: Iterable[float],
    ) -> None:
        """Implements the likelihood test.

        See p.6 (top of second column) for details.

        With mode "offline", we measure the probability of observing a
        confidence as high as the target model's under the null-hypothesis that
        the target point is a non-member. That is we, use the norm CDF.

        With mode "offline-carlini", we measure the probability that a target point
        did not come from the non-member distribution. That is, we use Carlini's
        implementation with a single norm (log) PDF.

        With mode "online-carlini", we use Carlini's implementation of the standard
        likelihood ratio test, measuring the ratio of probabilities the sample came
        from the two distributions. That is, the (log) PDF of pr_in minus pr_out.

        Parameters
        ----------
        shadow_clf : sklearn.Model
            An sklearn classifier that will be trained to form the shadow model.
            All hyper-parameters should have been set.
        X_target_train : np.ndarray
            Data that was used to train the target model
        y_target_train : np.ndarray
            Labels that were used to train the target model
        target_train_preds : np.ndarray
            Array of predictions produced by the target model on the training data
        X_shadow_train : np.ndarray
            Data that will be used to train the shadow models
        y_shadow_train : np.ndarray
            Labels that will be used to train the shadow model
        shadow_train_preds : np.ndarray
            Array of predictions produced by the target model on the shadow data
        """

        logger = logging.getLogger("lr-scenario")
        if self.shadow_models_fail_fast:
            logger.warning("LiRA fail-fast functionality currently unsupported.")

        n_train_rows, _ = X_target_train.shape
        n_shadow_rows, _ = X_shadow_train.shape
        n_combined = n_train_rows + n_shadow_rows
        indices = np.arange(0, n_combined, 1)

        # Combine target and shadow train, from which to sample datasets
        combined_X_train = np.vstack((X_target_train, X_shadow_train))
        combined_y_train = np.hstack((y_target_train, y_shadow_train))
        combined_target_preds = np.vstack((target_train_preds, shadow_train_preds))

        out_confidences = {i: [] for i in range(n_combined)}
        in_confidences = {i: [] for i in range(n_combined)}

        logger.info("Training shadow models")

        for model_idx in range(self.n_shadow_models):
            if model_idx % 10 == 0:
                logger.info("Trained %d models", model_idx)
            # Pick the indices to use for training this one
            np.random.seed(model_idx)  # Reproducibility
            these_idx = np.random.choice(indices, n_train_rows, replace=False)
            temp_X_train = combined_X_train[these_idx, :]
            temp_y_train = combined_y_train[these_idx]

            # Fit the shadow model
            shadow_clf.set_params(random_state=model_idx)
            shadow_clf.fit(temp_X_train, temp_y_train)

            # map a class to a column
            class_map = {c: i for i, c in enumerate(shadow_clf.classes_)}

            # generate shadow confidences
            shadow_confidences = shadow_clf.predict_proba(combined_X_train)
            these_idx = set(these_idx)
            for i, conf in enumerate(shadow_confidences):
                # logit of the correct class
                label = class_map.get(combined_y_train[i], -1)
                # Occasionally, the random data split will result in classes being
                # absent from the training set. In these cases label will be -1 and
                # we include logit(0) instead of discarding
                logit = _logit(0) if label < 0 else _logit(conf[label])
                if i not in these_idx:
                    out_confidences[i].append(logit)
                else:
                    in_confidences[i].append(logit)

        logger.info("Computing scores")

        mia_scores = []
        mia_labels = [1] * n_train_rows + [0] * n_shadow_rows
        n_normal = 0

        if self.report_individual:
            result = {}
            result["score"] = []
            result["label"] = []
            result["target_logit"] = []
            result["out_p_norm"] = []
            result["out_prob"] = []
            result["out_mean"] = []
            result["out_std"] = []
            if self.mode == "online_carlini":
                result["in_prob"] = []
                result["in_mean"] = []
                result["in_std"] = []

        if self.fix_variance:  # compute global standard deviations
            # requires conversion from a dict of diff size proba lists
            out_arrays = list(out_confidences.values())
            out_combined = np.concatenate(out_arrays)
            global_out_std = 0
            if not np.isnan(out_combined).all():
                global_out_std = np.nanstd(out_combined)
            in_arrays = list(in_confidences.values())
            in_combined = np.concatenate(in_arrays)
            global_in_std = 0
            if not np.isnan(in_combined).all():
                global_in_std = np.nanstd(in_combined)

        # scpre each record in the member and non-member sets
        for i in range(n_combined):
            # get the target model behaviour on the record
            label = combined_y_train[i]
            target_conf = combined_target_preds[i, label]
            target_logit = _logit(target_conf)

            # compare the target logit with behaviour observed as a non-member
            out_scores = np.array(out_confidences[i])
            out_mean = 0
            out_std = 0
            if not np.isnan(out_scores).all():
                out_mean = np.nanmean(out_scores)
                out_std = np.nanstd(out_scores)
            if self.fix_variance:
                out_std = global_out_std
            out_prob = -norm.logpdf(target_logit, out_mean, out_std + EPS)

            # test the non-member samples for normality
            out_p_norm = np.NaN
            if np.nanvar(out_scores) > EPS:
                try:
                    _, out_p_norm = shapiro(out_scores)
                    if out_p_norm <= 0.05:
                        n_normal += 1
                except ValueError:  # pragma: no cover
                    pass

            if self.mode == "offline":
                # probability of observing a confidence as high as the target model's
                # under the null-hypothesis that the target point is a non-member
                out_prob = norm.cdf(target_logit, loc=out_mean, scale=out_std + EPS)
                mia_scores.append([1 - out_prob, out_prob])
            elif self.mode == "online-carlini":
                # compare the target logit with behaviour observed as a member
                in_scores = np.array(in_confidences[i])
                in_mean = 0
                in_std = 0
                if not np.isnan(in_scores).all():
                    in_mean = np.nanmean(in_scores)
                    in_std = np.nanstd(in_scores)
                if self.fix_variance:
                    in_std = global_in_std
                in_prob = -norm.logpdf(target_logit, in_mean, in_std + EPS)
                # compute the likelihood ratio
                prob = in_prob - out_prob
                mia_scores.append([prob, -prob])
            elif self.mode == "offline-carlini":
                # probability the record is not a non-member
                prob = out_prob
                mia_scores.append([-prob, prob])
            else:
                raise ValueError(f"Unsupported LiRA mode: {self.mode}")

            if self.report_individual:
                result["label"].append(label)
                result["target_logit"].append(target_logit)
                result["out_p_norm"].append(out_p_norm)
                result["out_prob"].append(out_prob)
                result["out_mean"].append(out_mean)
                result["out_std"].append(out_std + EPS)
                if self.mode == "online_carlini":
                    result["in_prob"].append(in_prob)
                    result["in_mean"].append(in_mean)
                    result["in_std"].append(in_std + EPS)

        # save metrics
        mia_clf = DummyClassifier()
        mia_scores = np.array(mia_scores)
        mia_labels = np.array(mia_labels)
        y_pred_proba, y_test = metrics.get_probabilities(
            mia_clf, mia_scores, mia_labels, permute_rows=True
        )
        self.attack_metrics = [metrics.get_metrics(y_pred_proba, y_test)]
        self.attack_metrics[-1]["n_normal"] = n_normal / n_combined
        if self.report_individual:
            result["score"] = [score[1] for score in mia_scores]
            result["member"] = mia_labels
            self.attack_metrics[-1]["individual"] = result

        logger.info("Finished scenario")

    def example(self) -> None:
        """Runs an example attack using data from sklearn.

        Generates example data, trains a classifier and tuns the attack
        """
        X, y = load_breast_cancer(return_X_y=True, as_frame=False)
        train_X, test_X, train_y, test_y = train_test_split(
            X, y, test_size=0.5, stratify=y
        )
        rf = RandomForestClassifier(min_samples_leaf=1, min_samples_split=2)
        rf.fit(train_X, train_y)
        self.run_scenario_from_preds(
            sklearn.base.clone(rf),
            train_X,
            train_y,
            rf.predict_proba(train_X),
            test_X,
            test_y,
            rf.predict_proba(test_X),
        )

    def _construct_metadata(self) -> None:
        """Constructs the metadata object. Called by the reporting method."""
        self.metadata = {}
        self.metadata["experiment_details"] = {}
        self.metadata["experiment_details"] = self.get_params()

        self.metadata["global_metrics"] = {}

        pdif = np.exp(-self.attack_metrics[0]["PDIF01"])

        self.metadata["global_metrics"]["PDIF_sig"] = (
            f"Significant at p={self.p_thresh}"
            if pdif <= self.p_thresh
            else f"Not significant at p={self.p_thresh}"
        )

        auc_p, auc_std = metrics.auc_p_val(
            self.attack_metrics[0]["AUC"],
            self.attack_metrics[0]["n_pos_test_examples"],
            self.attack_metrics[0]["n_neg_test_examples"],
        )
        self.metadata["global_metrics"]["AUC_sig"] = (
            f"Significant at p={self.p_thresh}"
            if auc_p <= self.p_thresh
            else f"Not significant at p={self.p_thresh}"
        )
        self.metadata["global_metrics"]["null_auc_3sd_range"] = (
            f"{0.5 - 3 * auc_std} -> {0.5 + 3 * auc_std}"
        )

        self.metadata["attack"] = str(self)

    def make_report(self) -> dict:
        """Create the report.

        Creates the output report. If self.args.report_name is not None, it will also save the
        information in json and pdf formats

        Returns
        -------

        output : Dict
            Dictionary containing all attack output
        """
        logger = logging.getLogger("reporting")
        report_dest = os.path.join(self.output_dir, self.report_name)
        logger.info(
            "Starting reports, pdf report name = %s, json report name = %s",
            report_dest + ".pdf",
            report_dest + ".json",
        )
        output = {}
        output["log_id"] = str(uuid.uuid4())
        output["log_time"] = datetime.now().strftime("%d/%m/%Y %H:%M:%S")
        self._construct_metadata()
        output["metadata"] = self.metadata
        output["attack_experiment_logger"] = self._get_attack_metrics_instances()

        json_attack_formatter = GenerateJSONModule(report_dest + ".json")
        json_report = report.create_json_report(output)
        json_attack_formatter.add_attack_output(json_report, "LikelihoodAttack")

        pdf_report = report.create_lr_report(output)
        report.add_output_to_pdf(report_dest, pdf_report, "LikelihoodAttack")
        logger.info(
            "Wrote pdf report to %s and json report to %s",
            report_dest + ".pdf",
            report_dest + ".json",
        )

        return output

    def _get_attack_metrics_instances(self) -> dict:
        """Constructs the metadata object, after attacks."""
        attack_metrics_experiment = {}
        attack_metrics_instances = {}

        for rep, _ in enumerate(self.attack_metrics):
<<<<<<< HEAD
=======
            self.attack_metrics[rep]["n_shadow_models_trained"] = (
                self.attack_failfast_shadow_models_trained
            )
>>>>>>> d22383cc
            attack_metrics_instances["instance_" + str(rep)] = self.attack_metrics[rep]

        attack_metrics_experiment["attack_instance_logger"] = attack_metrics_instances
        return attack_metrics_experiment

    def setup_example_data(self) -> None:
        """Method to create example data and save (including config). Intended to allow users
        to see how they would need to setup their own data.

        Generates train and test data .csv files, train and test predictions .csv files and
        a config.json file that can be used to run the attack from the command line.
        """
        X, y = load_breast_cancer(return_X_y=True)
        train_X, test_X, train_y, test_y = train_test_split(
            X, y, test_size=0.5, stratify=y
        )
        rf = RandomForestClassifier(min_samples_split=2, min_samples_leaf=1)
        rf.fit(train_X, train_y)
        train_data = np.hstack((train_X, train_y[:, None]))
        np.savetxt("train_data.csv", train_data, delimiter=",")

        test_data = np.hstack((test_X, test_y[:, None]))
        np.savetxt("test_data.csv", test_data, delimiter=",")

        train_preds = rf.predict_proba(train_X)
        test_preds = rf.predict_proba(test_X)
        np.savetxt("train_preds.csv", train_preds, delimiter=",")
        np.savetxt("test_preds.csv", test_preds, delimiter=",")

        config = {
            "training_data_filename": "train_data.csv",
            "test_data_filename": "test_data.csv",
            "training_preds_filename": "train_preds.csv",
            "test_preds_filename": "test_preds.csv",
            "target_model": ["sklearn.ensemble", "RandomForestClassifier"],
            "target_model_hyp": {"min_samples_split": 2, "min_samples_leaf": 1},
        }

        with open("config.json", "w", encoding="utf-8") as f:
            f.write(json.dumps(config))

    def attack_from_config(self) -> None:  # pylint: disable = too-many-locals
        """Runs an attack based on the args parsed from the command line."""
        logger = logging.getLogger("run-attack")
        logger.info("Loading training data csv from %s", self.training_data_filename)
        training_data = np.loadtxt(self.training_data_filename, delimiter=",")
        train_X = training_data[:, :-1]
        train_y = training_data[:, -1].flatten().astype(int)
        logger.info("Loaded %d rows", len(train_X))

        logger.info("Loading test data csv from %s", self.test_data_filename)
        test_data = np.loadtxt(self.test_data_filename, delimiter=",")
        test_X = test_data[:, :-1]
        test_y = test_data[:, -1].flatten().astype(int)
        logger.info("Loaded %d rows", len(test_X))

        logger.info("Loading train predictions form %s", self.training_preds_filename)
        train_preds = np.loadtxt(self.training_preds_filename, delimiter=",")
        assert len(train_preds) == len(train_X)

        logger.info("Loading test predictions form %s", self.test_preds_filename)
        test_preds = np.loadtxt(self.test_preds_filename, delimiter=",")
        assert len(test_preds) == len(test_X)
        if self.target_model is None:
            raise ValueError("Target model cannot be None")
        if self.target_model_hyp is None:
            raise ValueError("Target model hyperparameters cannot be None")
        clf_module_name, clf_class_name = self.target_model
        module = importlib.import_module(clf_module_name)
        clf_class = getattr(module, clf_class_name)
        clf_params = self.target_model_hyp
        clf = clf_class(**clf_params)
        logger.info("Created model: %s", str(clf))
        self.run_scenario_from_preds(
            clf, train_X, train_y, train_preds, test_X, test_y, test_preds
        )
        logger.info("Computing metrics")


# Methods invoked by command line script
def _setup_example_data(args):
    """Call the methods to setup some example data."""
    attack_obj = LIRAAttack(
        n_shadow_models=args.n_shadow_models,
        n_shadow_rows_confidences_min=args.n_shadow_rows_confidences_min,
        output_dir=args.output_dir,
        report_name=args.report_name,
        p_thresh=args.p_thresh,
        shadow_models_fail_fast=args.shadow_models_fail_fast,
    )
    attack_obj.setup_example_data()


def _example(args):
    """Call the methods to run an example."""
    attack_obj = LIRAAttack(
        n_shadow_models=args.n_shadow_models,
        n_shadow_rows_confidences_min=args.n_shadow_rows_confidences_min,
        output_dir=args.output_dir,
        report_name=args.report_name,
        p_thresh=args.p_thresh,
        shadow_models_fail_fast=args.shadow_models_fail_fast,
    )
    attack_obj.example()
    attack_obj.make_report()


def _run_attack(args):
    """Run a command line attack based on saved files described in .json file."""
    # attack_obj = LIRAAttack(**args.__dict__)
    attack_obj = LIRAAttack(
        n_shadow_models=args.n_shadow_models,
        n_shadow_rows_confidences_min=args.n_shadow_rows_confidences_min,
        p_thresh=args.p_thresh,
        output_dir=args.output_dir,
        report_name=args.report_name,
        shadow_models_fail_fast=args.shadow_models_fail_fast,
        attack_config_json_file_name=args.attack_config_json_file_name,
    )
    attack_obj.attack_from_config()
    attack_obj.make_report()


def _run_attack_from_configfile(args):
    """Run a command line attack based on saved files described in .json file."""
    attack_obj = LIRAAttack(
        attack_config_json_file_name=args.attack_config_json_file_name,
        target_path=str(args.target_path),
    )
    print(args.attack_config_json_file_name)
    target = Target()
    target.load(attack_obj.target_path)
    attack_obj.attack(target)
    attack_obj.make_report()


def main():
    """Main method to parse args and invoke relevant code."""
    parser = argparse.ArgumentParser(add_help=False)
    parser.add_argument(
        "-s",
        "--n-shadow-models",
        type=int,
        required=False,
        default=N_SHADOW_MODELS,
        action="store",
        dest="n_shadow_models",
        help=("The number of shadow models to train (default = %(default)d)"),
    )

    parser.add_argument(
        "--n-shadow-rows-confidences-min",
        type=int,
        action="store",
        dest="n_shadow_rows_confidences_min",
        default=10,
        required=False,
        help=(
            """Number of confidences against rows in shadow data from the shadow models
            and works when --shadow-models-fail-fast = True. Default = %(default)d"""
        ),
    )

    parser.add_argument(
        "--output-dir",
        type=str,
        action="store",
        dest="output_dir",
        default="output_lira",
        required=False,
        help=("Directory name where output files are stored. Default = %(default)s."),
    )

    parser.add_argument(
        "--report-name",
        type=str,
        action="store",
        dest="report_name",
        default="report_lira",
        required=False,
        help=(
            """Filename for the pdf and json output reports. Default = %(default)s.
            Code will append .pdf and .json"""
        ),
    )

    parser.add_argument(
        "-p",
        "--p-thresh",
        type=float,
        action="store",
        dest="p_thresh",
        required=False,
        default=P_THRESH,
        help=("Significance threshold for p-value comparisons. Default = %(default)f"),
    )

    parser.add_argument(
        "--shadow-models-fail-fast",
        action="store_true",
        required=False,
        dest="shadow_models_fail_fast",
        help=(
            """To stop training shadow models early based on minimum number of
            confidences across all rows (--n-shadow-rows-confidences-min)
            in the shadow data. Default = %(default)s"""
        ),
    )

    subparsers = parser.add_subparsers()
    example_parser = subparsers.add_parser("run-example", parents=[parser])
    example_parser.set_defaults(func=_example)

    attack_parser = subparsers.add_parser("run-attack", parents=[parser])
    attack_parser.add_argument(
        "-j",
        "--attack-config-json-file-name",
        action="store",
        required=True,
        dest="attack_config_json_file_name",
        type=str,
        help=(
            "Name of the .json file containing details for the run. Default = %(default)s"
        ),
    )
    attack_parser.set_defaults(func=_run_attack)

    attack_parser_config = subparsers.add_parser("run-attack-from-configfile")
    attack_parser_config.add_argument(
        "-j",
        "--attack-config-json-file-name",
        action="store",
        required=True,
        dest="attack_config_json_file_name",
        type=str,
        default="config_lira_cmd.json",
        help=(
            "Name of the .json file containing details for the run. Default = %(default)s"
        ),
    )

    attack_parser_config.add_argument(
        "-t",
        "--attack-target-folder-path",
        action="store",
        required=True,
        dest="target_path",
        type=str,
        default="lira_target",
        help=(
            """Name of the target directory to load the trained target model and the target data.
            Default = %(default)s"""
        ),
    )

    attack_parser_config.set_defaults(func=_run_attack_from_configfile)

    example_data_parser = subparsers.add_parser("setup-example-data")
    example_data_parser.set_defaults(func=_setup_example_data)

    args = parser.parse_args()
    try:
        args.func(args)
    except AttributeError as e:  # pragma:no cover
        print(e)
        print("Invalid command. Try --help to get more details")


if __name__ == "__main__":  # pragma:no cover
    main()<|MERGE_RESOLUTION|>--- conflicted
+++ resolved
@@ -540,12 +540,9 @@
         attack_metrics_instances = {}
 
         for rep, _ in enumerate(self.attack_metrics):
-<<<<<<< HEAD
-=======
             self.attack_metrics[rep]["n_shadow_models_trained"] = (
                 self.attack_failfast_shadow_models_trained
             )
->>>>>>> d22383cc
             attack_metrics_instances["instance_" + str(rep)] = self.attack_metrics[rep]
 
         attack_metrics_experiment["attack_instance_logger"] = attack_metrics_instances
