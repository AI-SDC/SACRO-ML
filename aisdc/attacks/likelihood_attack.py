"""Likelihood testing scenario from https://arxiv.org/pdf/2112.03570.pdf."""

# pylint: disable = invalid-name
# pylint: disable = too-many-branches

from __future__ import annotations

import argparse
import importlib
import json
import logging
import os
import uuid
from collections.abc import Iterable
from datetime import datetime

import numpy as np
import sklearn
from scipy.stats import norm, shapiro
from sklearn.datasets import load_breast_cancer
from sklearn.ensemble import RandomForestClassifier
from sklearn.model_selection import train_test_split

from aisdc import metrics
from aisdc.attacks import report
from aisdc.attacks.attack import Attack
from aisdc.attacks.attack_report_formatter import GenerateJSONModule
from aisdc.attacks.target import Target

logging.basicConfig(level=logging.INFO)

N_SHADOW_MODELS = 100  # Number of shadow models that should be trained
EPS = 1e-16  # Used to avoid numerical issues in logit function
P_THRESH = 0.05  # default significance threshold


class DummyClassifier:
    """A Dummy Classifier to allow this code to work with get_metrics."""

    def predict(self, test_X):
        """Return an array of 1/0 depending on value in second column."""
        return 1 * (test_X[:, 1] > 0.5)

    def predict_proba(self, test_X):
        """Simply return the test_X."""
        return test_X


def _logit(p: float) -> float:
    """Return standard logit.

    Parameters
    ----------
    p : float
        value to evaluate logit at

    Returns
    -------
    li : float
        logit(p)

    Notes
    -----
    If p is close to 0 or 1, evaluating the log will result in numerical
    instabilities.  This code thresholds p at EPS and 1 - EPS where EPS
    defaults at 1e-16.
    """
    if p > 1 - EPS:  # pylint:disable=consider-using-min-builtin
        p = 1 - EPS
    p = max(p, EPS)
    li = np.log(p / (1 - p))
    return li


class LIRAAttack(Attack):
    """The main LiRA Attack class."""

    # pylint: disable=too-many-instance-attributes

    def __init__(  # pylint: disable = too-many-arguments,too-many-locals
        self,
        n_shadow_models: int = 100,
        p_thresh: float = 0.05,
        output_dir: str = "outputs_lira",
        report_name: str = "report_lira",
        training_data_filename: str = None,
        test_data_filename: str = None,
        training_preds_filename: str = None,
        test_preds_filename: str = None,
        target_model: list = None,
        target_model_hyp: dict = None,
        attack_config_json_file_name: str = None,
        n_shadow_rows_confidences_min: int = 10,
        shadow_models_fail_fast: bool = False,
        target_path: str = None,
        mode: str = "offline",
        fix_variance: bool = False,
        report_individual: bool = False,
    ) -> None:
        """Construct an object to execute a LiRA attack.

        Parameters
        ----------
        n_shadow_models : int
            number of shadow models to be trained
        p_thresh : float
            threshold to determine significance of things. For instance auc_p_value and pdif_vals
        output_dir : str
            name of the directory where outputs are stored
        report_name : str
            name of the pdf and json output reports
        training_data_filename : str
            name of the data file for the training data (in-sample)
        test_data_filename : str
            name of the file for the test data (out-of-sample)
        training_preds_filename : str
            name of the file to keep predictions of the training data (in-sample)
        test_preds_filename : str
            name of the file to keep predictions of the test data (out-of-sample)
        target_model : list
            name of the module (i.e. classification module name such as 'sklearn.ensemble') and
            attack model name (i.e. classification model name such as 'RandomForestClassifier')
        target_model_hyp : dict
            dictionary of hyper parameters for the target_model
            such as min_sample_split, min_samples_leaf etc
        attack_config_json_file_name : str
            name of the configuration file to load parameters
        n_shadow_rows_confidences_min : int
            number of minimum number of confidences calculated for
            each row in test data (out-of-sample)
        shadow_models_fail_fast : bool
            If true it stops repetitions earlier based on the given minimum
            number of confidences for each row in the test data
        target_path : str
            path to the saved trained target model and target data
        mode : str
            Attack mode: {"offline", "offline-carlini", "online-carlini"}
        fix_variance : bool
            Whether to use the global standard deviation or per record.
        report_individual : bool
            Whether to report metrics for each individual record.
        """
        super().__init__()
        self.n_shadow_models = n_shadow_models
        self.p_thresh = p_thresh
        self.output_dir = output_dir
        self.report_name = report_name
        self.training_data_filename = training_data_filename
        self.test_data_filename = test_data_filename
        self.training_preds_filename = training_preds_filename
        self.test_preds_filename = test_preds_filename
        self.target_model = target_model
        self.target_model_hyp = target_model_hyp
        self.attack_config_json_file_name = attack_config_json_file_name
        self.n_shadow_rows_confidences_min = n_shadow_rows_confidences_min
        self.shadow_models_fail_fast = shadow_models_fail_fast
        self.target_path = target_path
        self.mode = mode
        self.fix_variance = fix_variance
        self.report_individual = report_individual
        if self.attack_config_json_file_name is not None:
            self._update_params_from_config_file()
        if not os.path.exists(self.output_dir):
            os.makedirs(self.output_dir)
        self.attack_metrics = None
        self.attack_failfast_shadow_models_trained = None
        self.metadata = None

    def __str__(self):
        """Return the name of the attack."""
        return "LiRA Attack"

    def attack(self, target: Target) -> None:
        """Run a LiRA attack from a Target object and a target model.

        Needs to have x_train, x_test, y_train and y_test set.

        Parameters
        ----------
        target : attacks.target.Target
            target as an instance of the Target class.
        """
        shadow_clf = sklearn.base.clone(target.model)

        target = self._check_and_update_dataset(target)

        self.run_scenario_from_preds(
            shadow_clf,
            target.x_train,
            target.y_train,
            target.model.predict_proba(target.x_train),
            target.x_test,
            target.y_test,
            target.model.predict_proba(target.x_test),
        )

    def _check_and_update_dataset(self, target: Target) -> Target:
        """Check that it is safe to use class variables to index prediction arrays.

        This has two steps:
        1. Replacing the values in y_train with their position in
        target.model.classes (will normally result in no change)
        2. Removing from the test set any rows corresponding to classes that
        are not in the training set.
        """
        logger = logging.getLogger("_check_and_update_dataset")
        y_train_new = []
        classes = list(target.model.classes_)
        for y in target.y_train:
            y_train_new.append(classes.index(y))

        target.y_train = np.array(y_train_new, int)

        logger.info(
            "new ytrain has values and counts: %s",
            f"{np.unique(target.y_train,return_counts=True)}",
        )
        ok_pos = []
        y_test_new = []
        for i, y in enumerate(target.y_test):
            if y in classes:
                ok_pos.append(i)
                y_test_new.append(classes.index(y))

        if len(y_test_new) != len(target.x_test):
            target.x_test = target.x_test[ok_pos, :]
        target.y_test = np.array(y_test_new, int)
        logger.info(
            "new ytest has values and counts: %s",
            f"{np.unique(target.y_test,return_counts=True)}",
        )

        return target

    def run_scenario_from_preds(  # pylint: disable = too-many-statements, too-many-arguments, too-many-locals
        self,
        shadow_clf: sklearn.base.BaseEstimator,
        X_target_train: Iterable[float],
        y_target_train: Iterable[float],
        target_train_preds: Iterable[float],
        X_shadow_train: Iterable[float],
        y_shadow_train: Iterable[float],
        shadow_train_preds: Iterable[float],
<<<<<<< HEAD
    ) -> None:
        """Implements the likelihood test.
=======
    ) -> tuple[np.ndarray, np.ndarray, sklearn.base.BaseEstimator]:
        """Run the likelihood test, using the "offline" version.
>>>>>>> cb1ab692

        See p.6 (top of second column) for details.

        With mode "offline", we measure the probability of observing a
        confidence as high as the target model's under the null-hypothesis that
        the target point is a non-member. That is we, use the norm CDF.

        With mode "offline-carlini", we measure the probability that a target point
        did not come from the non-member distribution. That is, we use Carlini's
        implementation with a single norm (log) PDF.

        With mode "online-carlini", we use Carlini's implementation of the standard
        likelihood ratio test, measuring the ratio of probabilities the sample came
        from the two distributions. That is, the (log) PDF of pr_in minus pr_out.

        Parameters
        ----------
        shadow_clf : sklearn.Model
            An sklearn classifier that will be trained to form the shadow model.
            All hyper-parameters should have been set.
        X_target_train : np.ndarray
            Data that was used to train the target model
        y_target_train : np.ndarray
            Labels that were used to train the target model
        target_train_preds : np.ndarray
            Array of predictions produced by the target model on the training data
        X_shadow_train : np.ndarray
            Data that will be used to train the shadow models
        y_shadow_train : np.ndarray
            Labels that will be used to train the shadow model
        shadow_train_preds : np.ndarray
            Array of predictions produced by the target model on the shadow data
<<<<<<< HEAD
=======

        Returns
        -------
        mia_scores : np.ndarray
            Attack probabilities of belonging to the training set or not
        mia_labels : np.ndarray
            True labels of belonging to the training set or not
        mia_cls : DummyClassifier
            A DummyClassifier that directly returns the scores for compatibility with code
            in metrics.py

        Examples
        --------
        >>> X, y = load_breast_cancer(return_X_y=True, as_frame=False)
        >>> train_X, test_X, train_y, test_y = train_test_split(
        >>>   X, y, test_size=0.5, stratify=y
        >>> )
        >>> rf = RandomForestClassifier(min_samples_leaf=1, min_samples_split=2)
        >>> rf.fit(train_X, train_y)
        >>> mia_test_probs, mia_test_labels, mia_clf = likelihood_scenario(
        >>>     RandomForestClassifier(min_samples_leaf=1, min_samples_split=2, max_depth=10),
        >>>     train_X,
        >>>     train_y,
        >>>     rf.predict_proba(train_X),
        >>>     test_X,
        >>>     test_y,
        >>>     rf.predict_proba(test_X),
        >>>     n_shadow_models=100
        >>> )
>>>>>>> cb1ab692
        """
        logger = logging.getLogger("lr-scenario")
        if self.shadow_models_fail_fast:
            logger.warning("LiRA fail-fast functionality currently unsupported.")

        n_train_rows, _ = X_target_train.shape
        n_shadow_rows, _ = X_shadow_train.shape
        n_combined = n_train_rows + n_shadow_rows
        indices = np.arange(0, n_combined, 1)

        # Combine target and shadow train, from which to sample datasets
        combined_X_train = np.vstack((X_target_train, X_shadow_train))
        combined_y_train = np.hstack((y_target_train, y_shadow_train))
        combined_target_preds = np.vstack((target_train_preds, shadow_train_preds))

        out_confidences = {i: [] for i in range(n_combined)}
        in_confidences = {i: [] for i in range(n_combined)}

        logger.info("Training shadow models")

        for model_idx in range(self.n_shadow_models):
            if model_idx % 10 == 0:
                logger.info("Trained %d models", model_idx)
            # Pick the indices to use for training this one
            np.random.seed(model_idx)  # Reproducibility
            these_idx = np.random.choice(indices, n_train_rows, replace=False)
            temp_X_train = combined_X_train[these_idx, :]
            temp_y_train = combined_y_train[these_idx]

            # Fit the shadow model
            shadow_clf.set_params(random_state=model_idx)
            shadow_clf.fit(temp_X_train, temp_y_train)

            # map a class to a column
            class_map = {c: i for i, c in enumerate(shadow_clf.classes_)}

            # generate shadow confidences
            shadow_confidences = shadow_clf.predict_proba(combined_X_train)
            these_idx = set(these_idx)
            for i, conf in enumerate(shadow_confidences):
                # logit of the correct class
                label = class_map.get(combined_y_train[i], -1)
                # Occasionally, the random data split will result in classes being
                # absent from the training set. In these cases label will be -1 and
                # we include logit(0) instead of discarding
                logit = _logit(0) if label < 0 else _logit(conf[label])
                if i not in these_idx:
                    out_confidences[i].append(logit)
                else:
                    in_confidences[i].append(logit)

        logger.info("Computing scores")

        mia_scores = []
        mia_labels = [1] * n_train_rows + [0] * n_shadow_rows
        n_normal = 0

        if self.report_individual:
            result = {}
            result["score"] = []
            result["label"] = []
            result["target_logit"] = []
            result["out_p_norm"] = []
            result["out_prob"] = []
            result["out_mean"] = []
            result["out_std"] = []
            if self.mode == "online_carlini":
                result["in_prob"] = []
                result["in_mean"] = []
                result["in_std"] = []

        if self.fix_variance:  # compute global standard deviations
            # requires conversion from a dict of diff size proba lists
            out_arrays = list(out_confidences.values())
            out_combined = np.concatenate(out_arrays)
            global_out_std = 0
            if not np.isnan(out_combined).all():
                global_out_std = np.nanstd(out_combined)
            in_arrays = list(in_confidences.values())
            in_combined = np.concatenate(in_arrays)
            global_in_std = 0
            if not np.isnan(in_combined).all():
                global_in_std = np.nanstd(in_combined)

        # scpre each record in the member and non-member sets
        for i in range(n_combined):
            # get the target model behaviour on the record
            label = combined_y_train[i]
            target_conf = combined_target_preds[i, label]
            target_logit = _logit(target_conf)

            # compare the target logit with behaviour observed as a non-member
            out_scores = np.array(out_confidences[i])
            out_mean = 0
            out_std = 0
            if not np.isnan(out_scores).all():
                out_mean = np.nanmean(out_scores)
                out_std = np.nanstd(out_scores)
            if self.fix_variance:
                out_std = global_out_std
            out_prob = -norm.logpdf(target_logit, out_mean, out_std + EPS)

            # test the non-member samples for normality
            out_p_norm = np.NaN
            if np.nanvar(out_scores) > EPS:
                try:
                    _, out_p_norm = shapiro(out_scores)
                    if out_p_norm <= 0.05:
                        n_normal += 1
                except ValueError:  # pragma: no cover
                    pass

            if self.mode == "offline":
                # probability of observing a confidence as high as the target model's
                # under the null-hypothesis that the target point is a non-member
                out_prob = norm.cdf(target_logit, loc=out_mean, scale=out_std + EPS)
                mia_scores.append([1 - out_prob, out_prob])
            elif self.mode == "online-carlini":
                # compare the target logit with behaviour observed as a member
                in_scores = np.array(in_confidences[i])
                in_mean = 0
                in_std = 0
                if not np.isnan(in_scores).all():
                    in_mean = np.nanmean(in_scores)
                    in_std = np.nanstd(in_scores)
                if self.fix_variance:
                    in_std = global_in_std
                in_prob = -norm.logpdf(target_logit, in_mean, in_std + EPS)
                # compute the likelihood ratio
                prob = in_prob - out_prob
                mia_scores.append([prob, -prob])
            elif self.mode == "offline-carlini":
                # probability the record is not a non-member
                prob = out_prob
                mia_scores.append([-prob, prob])
            else:
                raise ValueError(f"Unsupported LiRA mode: {self.mode}")

            if self.report_individual:
                result["label"].append(label)
                result["target_logit"].append(target_logit)
                result["out_p_norm"].append(out_p_norm)
                result["out_prob"].append(out_prob)
                result["out_mean"].append(out_mean)
                result["out_std"].append(out_std + EPS)
                if self.mode == "online_carlini":
                    result["in_prob"].append(in_prob)
                    result["in_mean"].append(in_mean)
                    result["in_std"].append(in_std + EPS)

        # save metrics
        mia_clf = DummyClassifier()
        mia_scores = np.array(mia_scores)
        mia_labels = np.array(mia_labels)
        y_pred_proba, y_test = metrics.get_probabilities(
            mia_clf, mia_scores, mia_labels, permute_rows=True
        )
        self.attack_metrics = [metrics.get_metrics(y_pred_proba, y_test)]
        self.attack_metrics[-1]["n_normal"] = n_normal / n_combined
        if self.report_individual:
            result["score"] = [score[1] for score in mia_scores]
            result["member"] = mia_labels
            self.attack_metrics[-1]["individual"] = result

        logger.info("Finished scenario")

    def example(self) -> None:
        """Run an example attack using data from sklearn.

        Generates example data, trains a classifier and tuns the attack
        """
        X, y = load_breast_cancer(return_X_y=True, as_frame=False)
        train_X, test_X, train_y, test_y = train_test_split(
            X, y, test_size=0.5, stratify=y
        )
        rf = RandomForestClassifier(min_samples_leaf=1, min_samples_split=2)
        rf.fit(train_X, train_y)
        self.run_scenario_from_preds(
            sklearn.base.clone(rf),
            train_X,
            train_y,
            rf.predict_proba(train_X),
            test_X,
            test_y,
            rf.predict_proba(test_X),
        )

    def _construct_metadata(self) -> None:
        """Construct the metadata object."""
        self.metadata = {}
        self.metadata["experiment_details"] = {}
        self.metadata["experiment_details"] = self.get_params()

        self.metadata["global_metrics"] = {}

        pdif = np.exp(-self.attack_metrics[0]["PDIF01"])

        self.metadata["global_metrics"]["PDIF_sig"] = (
            f"Significant at p={self.p_thresh}"
            if pdif <= self.p_thresh
            else f"Not significant at p={self.p_thresh}"
        )

        auc_p, auc_std = metrics.auc_p_val(
            self.attack_metrics[0]["AUC"],
            self.attack_metrics[0]["n_pos_test_examples"],
            self.attack_metrics[0]["n_neg_test_examples"],
        )
        self.metadata["global_metrics"]["AUC_sig"] = (
            f"Significant at p={self.p_thresh}"
            if auc_p <= self.p_thresh
            else f"Not significant at p={self.p_thresh}"
        )
        self.metadata["global_metrics"]["null_auc_3sd_range"] = (
            f"{0.5 - 3 * auc_std} -> {0.5 + 3 * auc_std}"
        )

        self.metadata["attack"] = str(self)

    def make_report(self) -> dict:
        """Create the report.

        Creates the output report. If self.args.report_name is not None, it
        will also save the information in json and pdf formats.

        Returns
        -------
        output : Dict
            Dictionary containing all attack output
        """
        logger = logging.getLogger("reporting")
        report_dest = os.path.join(self.output_dir, self.report_name)
        logger.info(
            "Starting reports, pdf report name = %s, json report name = %s",
            report_dest + ".pdf",
            report_dest + ".json",
        )
        output = {}
        output["log_id"] = str(uuid.uuid4())
        output["log_time"] = datetime.now().strftime("%d/%m/%Y %H:%M:%S")
        self._construct_metadata()
        output["metadata"] = self.metadata
        output["attack_experiment_logger"] = self._get_attack_metrics_instances()

        json_attack_formatter = GenerateJSONModule(report_dest + ".json")
        json_report = report.create_json_report(output)
        json_attack_formatter.add_attack_output(json_report, "LikelihoodAttack")

        pdf_report = report.create_lr_report(output)
        report.add_output_to_pdf(report_dest, pdf_report, "LikelihoodAttack")
        logger.info(
            "Wrote pdf report to %s and json report to %s",
            report_dest + ".pdf",
            report_dest + ".json",
        )

        return output

    def _get_attack_metrics_instances(self) -> dict:
        """Construct the metadata object after attacks."""
        attack_metrics_experiment = {}
        attack_metrics_instances = {}

        for rep, _ in enumerate(self.attack_metrics):
            self.attack_metrics[rep]["n_shadow_models_trained"] = (
                self.attack_failfast_shadow_models_trained
            )
            attack_metrics_instances["instance_" + str(rep)] = self.attack_metrics[rep]

        attack_metrics_experiment["attack_instance_logger"] = attack_metrics_instances
        return attack_metrics_experiment

    def setup_example_data(self) -> None:
        """Create example data and save (including config).

        Intended to allow users to see how they would need to setup their own
        data. Generates train and test data .csv files, train and test
        predictions .csv files and a config.json file that can be used to run
        the attack from the command line.
        """
        X, y = load_breast_cancer(return_X_y=True)
        train_X, test_X, train_y, test_y = train_test_split(
            X, y, test_size=0.5, stratify=y
        )
        rf = RandomForestClassifier(min_samples_split=2, min_samples_leaf=1)
        rf.fit(train_X, train_y)
        train_data = np.hstack((train_X, train_y[:, None]))
        np.savetxt("train_data.csv", train_data, delimiter=",")

        test_data = np.hstack((test_X, test_y[:, None]))
        np.savetxt("test_data.csv", test_data, delimiter=",")

        train_preds = rf.predict_proba(train_X)
        test_preds = rf.predict_proba(test_X)
        np.savetxt("train_preds.csv", train_preds, delimiter=",")
        np.savetxt("test_preds.csv", test_preds, delimiter=",")

        config = {
            "training_data_filename": "train_data.csv",
            "test_data_filename": "test_data.csv",
            "training_preds_filename": "train_preds.csv",
            "test_preds_filename": "test_preds.csv",
            "target_model": ["sklearn.ensemble", "RandomForestClassifier"],
            "target_model_hyp": {"min_samples_split": 2, "min_samples_leaf": 1},
        }

        with open("config.json", "w", encoding="utf-8") as f:
            f.write(json.dumps(config))

    def attack_from_config(self) -> None:  # pylint: disable = too-many-locals
        """Run an attack based on the args parsed from the command line."""
        logger = logging.getLogger("run-attack")
        logger.info("Loading training data csv from %s", self.training_data_filename)
        training_data = np.loadtxt(self.training_data_filename, delimiter=",")
        train_X = training_data[:, :-1]
        train_y = training_data[:, -1].flatten().astype(int)
        logger.info("Loaded %d rows", len(train_X))

        logger.info("Loading test data csv from %s", self.test_data_filename)
        test_data = np.loadtxt(self.test_data_filename, delimiter=",")
        test_X = test_data[:, :-1]
        test_y = test_data[:, -1].flatten().astype(int)
        logger.info("Loaded %d rows", len(test_X))

        logger.info("Loading train predictions form %s", self.training_preds_filename)
        train_preds = np.loadtxt(self.training_preds_filename, delimiter=",")
        assert len(train_preds) == len(train_X)

        logger.info("Loading test predictions form %s", self.test_preds_filename)
        test_preds = np.loadtxt(self.test_preds_filename, delimiter=",")
        assert len(test_preds) == len(test_X)
        if self.target_model is None:
            raise ValueError("Target model cannot be None")
        if self.target_model_hyp is None:
            raise ValueError("Target model hyperparameters cannot be None")
        clf_module_name, clf_class_name = self.target_model
        module = importlib.import_module(clf_module_name)
        clf_class = getattr(module, clf_class_name)
        clf_params = self.target_model_hyp
        clf = clf_class(**clf_params)
        logger.info("Created model: %s", str(clf))
        self.run_scenario_from_preds(
            clf, train_X, train_y, train_preds, test_X, test_y, test_preds
        )
        logger.info("Computing metrics")


# Methods invoked by command line script
def _setup_example_data(args):
    """Call the methods to setup some example data."""
    attack_obj = LIRAAttack(
        n_shadow_models=args.n_shadow_models,
        n_shadow_rows_confidences_min=args.n_shadow_rows_confidences_min,
        output_dir=args.output_dir,
        report_name=args.report_name,
        p_thresh=args.p_thresh,
        shadow_models_fail_fast=args.shadow_models_fail_fast,
    )
    attack_obj.setup_example_data()


def _example(args):
    """Call the methods to run an example."""
    attack_obj = LIRAAttack(
        n_shadow_models=args.n_shadow_models,
        n_shadow_rows_confidences_min=args.n_shadow_rows_confidences_min,
        output_dir=args.output_dir,
        report_name=args.report_name,
        p_thresh=args.p_thresh,
        shadow_models_fail_fast=args.shadow_models_fail_fast,
    )
    attack_obj.example()
    attack_obj.make_report()


def _run_attack(args):
    """Run a command line attack based on saved files described in .json file."""
    # attack_obj = LIRAAttack(**args.__dict__)
    attack_obj = LIRAAttack(
        n_shadow_models=args.n_shadow_models,
        n_shadow_rows_confidences_min=args.n_shadow_rows_confidences_min,
        p_thresh=args.p_thresh,
        output_dir=args.output_dir,
        report_name=args.report_name,
        shadow_models_fail_fast=args.shadow_models_fail_fast,
        attack_config_json_file_name=args.attack_config_json_file_name,
    )
    attack_obj.attack_from_config()
    attack_obj.make_report()


def _run_attack_from_configfile(args):
    """Run a command line attack based on saved files described in .json file."""
    attack_obj = LIRAAttack(
        attack_config_json_file_name=args.attack_config_json_file_name,
        target_path=str(args.target_path),
    )
    print(args.attack_config_json_file_name)
    target = Target()
    target.load(attack_obj.target_path)
    attack_obj.attack(target)
    attack_obj.make_report()


def main():
    """Parse args and invoke relevant code."""
    parser = argparse.ArgumentParser(add_help=False)
    parser.add_argument(
        "-s",
        "--n-shadow-models",
        type=int,
        required=False,
        default=N_SHADOW_MODELS,
        action="store",
        dest="n_shadow_models",
        help=("The number of shadow models to train (default = %(default)d)"),
    )

    parser.add_argument(
        "--n-shadow-rows-confidences-min",
        type=int,
        action="store",
        dest="n_shadow_rows_confidences_min",
        default=10,
        required=False,
        help=(
            """Number of confidences against rows in shadow data from the shadow models
            and works when --shadow-models-fail-fast = True. Default = %(default)d"""
        ),
    )

    parser.add_argument(
        "--output-dir",
        type=str,
        action="store",
        dest="output_dir",
        default="output_lira",
        required=False,
        help=("Directory name where output files are stored. Default = %(default)s."),
    )

    parser.add_argument(
        "--report-name",
        type=str,
        action="store",
        dest="report_name",
        default="report_lira",
        required=False,
        help=(
            """Filename for the pdf and json output reports. Default = %(default)s.
            Code will append .pdf and .json"""
        ),
    )

    parser.add_argument(
        "-p",
        "--p-thresh",
        type=float,
        action="store",
        dest="p_thresh",
        required=False,
        default=P_THRESH,
        help=("Significance threshold for p-value comparisons. Default = %(default)f"),
    )

    parser.add_argument(
        "--shadow-models-fail-fast",
        action="store_true",
        required=False,
        dest="shadow_models_fail_fast",
        help=(
            """To stop training shadow models early based on minimum number of
            confidences across all rows (--n-shadow-rows-confidences-min)
            in the shadow data. Default = %(default)s"""
        ),
    )

    subparsers = parser.add_subparsers()
    example_parser = subparsers.add_parser("run-example", parents=[parser])
    example_parser.set_defaults(func=_example)

    attack_parser = subparsers.add_parser("run-attack", parents=[parser])
    attack_parser.add_argument(
        "-j",
        "--attack-config-json-file-name",
        action="store",
        required=True,
        dest="attack_config_json_file_name",
        type=str,
        help=(
            "Name of the .json file containing details for the run. Default = %(default)s"
        ),
    )
    attack_parser.set_defaults(func=_run_attack)

    attack_parser_config = subparsers.add_parser("run-attack-from-configfile")
    attack_parser_config.add_argument(
        "-j",
        "--attack-config-json-file-name",
        action="store",
        required=True,
        dest="attack_config_json_file_name",
        type=str,
        default="config_lira_cmd.json",
        help=(
            "Name of the .json file containing details for the run. Default = %(default)s"
        ),
    )

    attack_parser_config.add_argument(
        "-t",
        "--attack-target-folder-path",
        action="store",
        required=True,
        dest="target_path",
        type=str,
        default="lira_target",
        help=(
            """Name of the target directory to load the trained target model and the target data.
            Default = %(default)s"""
        ),
    )

    attack_parser_config.set_defaults(func=_run_attack_from_configfile)

    example_data_parser = subparsers.add_parser("setup-example-data")
    example_data_parser.set_defaults(func=_setup_example_data)

    args = parser.parse_args()
    try:
        args.func(args)
    except AttributeError as e:  # pragma:no cover
        print(e)
        print("Invalid command. Try --help to get more details")


if __name__ == "__main__":  # pragma:no cover
    main()<|MERGE_RESOLUTION|>--- conflicted
+++ resolved
@@ -241,13 +241,8 @@
         X_shadow_train: Iterable[float],
         y_shadow_train: Iterable[float],
         shadow_train_preds: Iterable[float],
-<<<<<<< HEAD
     ) -> None:
-        """Implements the likelihood test.
-=======
-    ) -> tuple[np.ndarray, np.ndarray, sklearn.base.BaseEstimator]:
-        """Run the likelihood test, using the "offline" version.
->>>>>>> cb1ab692
+        """Run the likelihood test.
 
         See p.6 (top of second column) for details.
 
@@ -280,38 +275,6 @@
             Labels that will be used to train the shadow model
         shadow_train_preds : np.ndarray
             Array of predictions produced by the target model on the shadow data
-<<<<<<< HEAD
-=======
-
-        Returns
-        -------
-        mia_scores : np.ndarray
-            Attack probabilities of belonging to the training set or not
-        mia_labels : np.ndarray
-            True labels of belonging to the training set or not
-        mia_cls : DummyClassifier
-            A DummyClassifier that directly returns the scores for compatibility with code
-            in metrics.py
-
-        Examples
-        --------
-        >>> X, y = load_breast_cancer(return_X_y=True, as_frame=False)
-        >>> train_X, test_X, train_y, test_y = train_test_split(
-        >>>   X, y, test_size=0.5, stratify=y
-        >>> )
-        >>> rf = RandomForestClassifier(min_samples_leaf=1, min_samples_split=2)
-        >>> rf.fit(train_X, train_y)
-        >>> mia_test_probs, mia_test_labels, mia_clf = likelihood_scenario(
-        >>>     RandomForestClassifier(min_samples_leaf=1, min_samples_split=2, max_depth=10),
-        >>>     train_X,
-        >>>     train_y,
-        >>>     rf.predict_proba(train_X),
-        >>>     test_X,
-        >>>     test_y,
-        >>>     rf.predict_proba(test_X),
-        >>>     n_shadow_models=100
-        >>> )
->>>>>>> cb1ab692
         """
         logger = logging.getLogger("lr-scenario")
         if self.shadow_models_fail_fast:
