--- conflicted
+++ resolved
@@ -33,15 +33,6 @@
 N_SHADOW_MODELS = 100  # Number of shadow models that should be trained
 EPS = 1e-16  # Used to avoid numerical issues in logit function
 P_THRESH = 0.05  # default significance threshold
-
-
-def parse_boolean_argument(value):
-    """Parses string value to a boolean"""
-    value = value.lower()
-    return_value = False
-    if value in ["true"]:
-        return_value = True
-    return return_value
 
 
 class DummyClassifier:
@@ -86,16 +77,6 @@
 
     def __init__(self, **kwargs):
         self.__dict__["n_shadow_models"] = N_SHADOW_MODELS
-<<<<<<< HEAD
-        self.__dict__["n_shadow_rows_confidences_min"] = 2
-        self.__dict__["p_thresh"] = 0.05
-        self.__dict__["report_name"] = None
-        self.__dict__["json_file"] = "config.json"
-        self.__dict__["shadow_models_fail_fast"] = False
-
-        if os.path.isfile(self.__dict__["json_file"]):
-            self.construct_dictionary_from_config_json_file(self.__dict__["json_file"])
-=======
         self.__dict__["n_shadow_rows_confidences_min"] = 10
         self.__dict__["p_thresh"] = 0.05
         self.__dict__["report_name"] = None
@@ -106,7 +87,6 @@
             self.load_config_file_into_dict(
                 self.__dict__["attack_config_json_file_name"]
             )
->>>>>>> 3bc0c65b
         self.__dict__.update(kwargs)
 
     def __str__(self):
@@ -122,13 +102,8 @@
         """Return arguments"""
         return self.__dict__
 
-<<<<<<< HEAD
-    def construct_dictionary_from_config_json_file(self, config_filename) -> None:
-        """Return a dictionary object reading through a config.json"""
-=======
     def load_config_file_into_dict(self, config_filename: str) -> None:
         """Reads a configuration file and loads it into a dictionary object"""
->>>>>>> 3bc0c65b
         with open(config_filename, encoding="utf-8") as f:
             config = json.loads(f.read())
         for _, k in enumerate(config):
@@ -140,11 +115,7 @@
 
     def __init__(self, args: LIRAAttackArgs = LIRAAttackArgs()) -> None:
         self.attack_metrics = None
-<<<<<<< HEAD
-        self.attack_failfast_shadow_models = None
-=======
         self.attack_failfast_shadow_models_trained = None
->>>>>>> 3bc0c65b
         self.dummy_attack_metrics = None
         self.metadata = None
         self.args = args
@@ -295,7 +266,8 @@
         # Train N_SHADOW_MODELS shadow models
         logger.info("Training shadow models")
         for model_idx in range(self.args.n_shadow_models):
-            logger.info("Trained %d models", model_idx + 1)
+            if model_idx % 10 == 0:
+                logger.info("Trained %d models", model_idx)
             # Pick the indices to use for training this one
             np.random.seed(model_idx)  # Reproducibility
             these_idx = np.random.choice(indices, n_train_rows, replace=False)
@@ -342,20 +314,14 @@
                         # catch-all
                         shadow_row_to_confidence[i].append(_logit(0))
 
-<<<<<<< HEAD
-=======
             # Compute number of confidences for each row
->>>>>>> 3bc0c65b
             lengths_shadow_row_to_confidence = {
                 key: len(value) for key, value in shadow_row_to_confidence.items()
             }
             n_shadow_confidences = self.args.n_shadow_rows_confidences_min
-<<<<<<< HEAD
-=======
             # Stop training of shadow models when shadow_model_fail_fast is True
             # and a minimum number of confidences specified by parameter
             # (n_shadow_rows_confidences_min) are computed for each row
->>>>>>> 3bc0c65b
             if (
                 not any(
                     value < n_shadow_confidences
@@ -364,11 +330,7 @@
                 and self.args.shadow_models_fail_fast
             ):
                 break
-<<<<<<< HEAD
-        self.attack_failfast_shadow_models = model_idx + 1
-=======
         self.attack_failfast_shadow_models_trained = model_idx + 1
->>>>>>> 3bc0c65b
         # Do the test described in the paper in each case
         mia_scores = []
         mia_labels = []
@@ -482,46 +444,16 @@
         output["metadata"] = self.metadata
         output["attack_experiment_logger"] = self._get_attack_metrics_instances()
 
-<<<<<<< HEAD
-        output_pdf = {}
-        output_pdf["log_id"] = str(uuid.uuid4())
-        output_pdf["log_time"] = datetime.now().strftime("%d/%m/%Y %H:%M:%S")
-        self._construct_metadata()
-        output_pdf["metadata"] = self.metadata
-        output_pdf["attack_metrics"] = self.attack_metrics
-=======
->>>>>>> 3bc0c65b
         if self.args.report_name is not None:
             json_report = report.create_json_report(output)
             with open(f"{self.args.report_name}.json", "w", encoding="utf-8") as f:
                 f.write(json_report)
             logger.info("Wrote report to %s", f"{self.args.report_name}.json")
 
-<<<<<<< HEAD
-            pdf = report.create_lr_report(output_pdf)
-            pdf.output(f"{self.args.report_name}.pdf", "F")
-=======
             pdf_report = report.create_lr_report(output)
             pdf_report.output(f"{self.args.report_name}.pdf", "F")
->>>>>>> 3bc0c65b
             logger.info("Wrote pdf report to %s", f"{self.args.report_name}.pdf")
-        return output_pdf
-
-    def _get_attack_metrics_instances(self) -> dict:
-        """Constructs the metadata object, after attacks"""
-        attack_metrics_experiment = {}
-        attack_metrics_instances = {}
-
-        for rep, _ in enumerate(self.attack_metrics):
-            self.attack_metrics[rep][
-                "n_shadow_models_trained"
-            ] = self.attack_failfast_shadow_models
-            attack_metrics_instances["instance_" + str(rep + 1)] = self.attack_metrics[
-                rep
-            ]
-
-        attack_metrics_experiment["attack_instance_logger"] = attack_metrics_instances
-        return attack_metrics_experiment
+        return output
 
     def _get_attack_metrics_instances(self) -> dict:
         """Constructs the metadata object, after attacks"""
@@ -655,11 +587,7 @@
         type=int,
         action="store",
         dest="n_shadow_rows_confidences_min",
-<<<<<<< HEAD
-        default=2,
-=======
         default=10,
->>>>>>> 3bc0c65b
         required=False,
         help=(
             """Number of confidences against rows in shadow data from the shadow models
@@ -689,13 +617,7 @@
 
     parser.add_argument(
         "--shadow-models-fail-fast",
-<<<<<<< HEAD
-        action="store",
-        type=parse_boolean_argument,
-        default=True,
-=======
         action="store_true",
->>>>>>> 3bc0c65b
         required=False,
         dest="shadow_models_fail_fast",
         help=(
