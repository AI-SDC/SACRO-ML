--- conflicted
+++ resolved
@@ -3,7 +3,6 @@
 from __future__ import annotations
 
 from typing import Any
-
 
 class FailFast:  # pylint: disable=too-many-instance-attributes
     """Class to check attack being successful or not for a given metric
@@ -84,14 +83,7 @@
         summary["fail_count"] = self.fail_count
         return summary
 
-<<<<<<< HEAD
     def check_overall_attack_success(self, attack_obj_args: Any) -> bool:
-
-=======
-    def check_overall_attack_success(
-        self, attack_obj_args: worst_case_attack.WorstCaseAttackArgs
-    ) -> bool:
->>>>>>> 3dbc2e63
         """Returns true if the attack is successful for a given success count threshold"""
         overall_success_status = False
         if self.success_count >= attack_obj_args.attack_metric_success_count_thresh:
