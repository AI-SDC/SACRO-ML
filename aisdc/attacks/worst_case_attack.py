--- conflicted
+++ resolved
@@ -19,12 +19,8 @@
 
 from aisdc import metrics
 from aisdc.attacks import report
-<<<<<<< HEAD
 from aisdc.attacks.attack import Attack
-=======
-from aisdc.attacks.attack import Attack, ConfigFile
 from aisdc.attacks.attack_report_formatter import GenerateJSONModule
->>>>>>> 87df9fa1
 from aisdc.attacks.failfast import FailFast
 from aisdc.attacks.target import Target
 
@@ -620,16 +616,9 @@
         # ] = self._unpack_dummy_attack_metrics_experiments_instances()
         # output_for_pdf["metadata"] = self.metadata
 
-<<<<<<< HEAD
-        if self.report_name is not None:
-            json_report = report.create_json_report(output)
-            with open(f"{self.report_name}.json", "w", encoding="utf-8") as f:
-                f.write(json_report)
-=======
         if json_attack_formatter is not None:
             json_report = report.create_json_report(output)
             json_attack_formatter.add_attack_output(json_report)
->>>>>>> 87df9fa1
 
         if self.args.report_name is not None:
             # pdf_report = report.create_mia_report(output_for_pdf)
