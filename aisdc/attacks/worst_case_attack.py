"""
worst_case_attack.py

Runs a worst case attack based upon predictive probabilities stored in two .csv files
"""

from __future__ import annotations

import argparse
import json
import logging
import os
import uuid
from collections.abc import Hashable
from datetime import datetime
from typing import Any

import numpy as np
import sklearn
from sklearn.ensemble import RandomForestClassifier
from sklearn.metrics import confusion_matrix
from sklearn.model_selection import train_test_split

from aisdc import metrics
from aisdc.attacks import report
from aisdc.attacks.attack import Attack
from aisdc.attacks.dataset import Data
from aisdc.attacks.failfast import FailFast

logging.basicConfig(level=logging.INFO)

P_THRESH = 0.05


def parse_boolean_argument(value):
    """Returns boolean value for a passed argument"""
    value = value.lower()
    return_value = False
    if value in ["true", "True"]:
        return_value = True
    return return_value


class WorstCaseAttackArgs:
    """Arguments for worst case"""

    def __init__(self, **kwargs):
        self.__dict__["n_reps"] = 10
        self.__dict__["p_thresh"] = 0.05
        self.__dict__["n_dummy_reps"] = 1
        self.__dict__["train_beta"] = 2
        self.__dict__["test_beta"] = 2
        self.__dict__["test_prop"] = 0.3
        self.__dict__["n_rows_in"] = 1000
        self.__dict__["n_rows_out"] = 1000
        self.__dict__["in_sample_filename"] = None
        self.__dict__["out_sample_filename"] = None
        self.__dict__["report_name"] = None
        self.__dict__["include_model_correct_feature"] = False
        self.__dict__["sort_probs"] = True
        self.__dict__["mia_attack_model"] = RandomForestClassifier
        self.__dict__["mia_attack_model_hyp"] = {
            "min_samples_split": 20,
            "min_samples_leaf": 10,
            "max_depth": 5,
        }
<<<<<<< HEAD
        self.__dict__["json_file"] = None
=======
        self.__dict__["attack_metric_success_name"] = "P_HIGHER_AUC"
        self.__dict__["attack_metric_success_thresh"] = 0.05
        self.__dict__["attack_metric_success_comp_type"] = "lte"
        self.__dict__["attack_metric_success_count_thresh"] = 5
        self.__dict__["attack_fail_fast"] = False
>>>>>>> 1003bfcd
        self.__dict__.update(kwargs)
        # Reading parameters from a json file
        if self.__dict__["json_file"] is not None:
            if os.path.isfile(self.__dict__["json_file"]):
                self.construct_dictionary_from_config_json_file(
                    self.__dict__["json_file"]
                )
        self.__dict__.update(kwargs)
        del self.__dict__["json_file"]

    def __str__(self):
        return ",".join(
            [f"{str(key)}: {str(value)}" for key, value in self.__dict__.items()]
        )

    def set_param(self, key: Hashable, value: Any) -> None:
        """Set a parameter"""
        self.__dict__[key] = value

    def get_args(self) -> dict:
        """Return arguments"""
        return self.__dict__

    def construct_dictionary_from_config_json_file(self, config_filename) -> None:
        """Return a dictionary object reading through a config.json"""
        with open(config_filename, encoding="utf-8") as f:
            config = json.loads(f.read())
        for _, k in enumerate(config):
            self.__dict__[k] = config[k]


class WorstCaseAttack(Attack):
    """Class to wrap the worst case attack code"""

    def __init__(self, args: WorstCaseAttackArgs = WorstCaseAttackArgs()):
        self.attack_metrics = None
        self.attack_metric_failfast_summary = None
        self.dummy_attack_metrics = None
        self.dummy_attack_metric_failfast_summary = None
        self.metadata = None
        self.args = args

    def __str__(self):
        return "WorstCase attack"

    def attack(self, dataset: Data, target_model: sklearn.base.BaseEstimator) -> None:
        """Programmatic attack entry point

        To be used when code has access to data class and trained target model

        Parameters
        ----------
        dataset: attacks.dataset.Data
            dataset as a Data class object
        target_model: sklearn.base.BaseEstimator
            target model that inherits from an sklearn BaseEstimator
        """
        train_preds = target_model.predict_proba(dataset.x_train)
        test_preds = target_model.predict_proba(dataset.x_test)
        train_correct = None
        test_correct = None
        if self.args.include_model_correct_feature:
            train_correct = 1 * (
                dataset.y_train == target_model.predict(dataset.x_train)
            )
            test_correct = 1 * (dataset.y_test == target_model.predict(dataset.x_test))

        self.attack_from_preds(
            train_preds,
            test_preds,
            train_correct=train_correct,
            test_correct=test_correct,
        )

    def attack_from_prediction_files(self):
        """Start an attack from saved prediction files

        To be used when only saved predictions are available.

        Filenames for the saved prediction files to be specified in the arguments provided
        in the constructor
        """
        train_preds = np.loadtxt(self.args.in_sample_filename, delimiter=",")
        test_preds = np.loadtxt(self.args.out_sample_filename, delimiter=",")
        self.attack_from_preds(train_preds, test_preds)

    def attack_from_preds(  # pylint: disable=too-many-locals
        self,
        train_preds: np.ndarray,
        test_preds: np.ndarray,
        train_correct: np.ndarray = None,
        test_correct: np.ndarray = None,
    ) -> None:
        """
        Runs the attack based upon the predictions in train_preds and test_preds, and the params
        stored in self.args

        Parameters
        ----------

        train_preds: np.ndarray
            Array of train predictions. One row per example, one column per class (i.e. 2)
        test_preds:  np.ndarray
            Array of test predictions. One row per example, one column per class (i.e. 2)

        """
        logger = logging.getLogger("attack-from-preds")
        logger.info("Running main attack repetitions")
        attack_metric_dict = self.run_attack_reps(
            train_preds,
            test_preds,
            train_correct=train_correct,
            test_correct=test_correct,
        )
        self.attack_metrics = attack_metric_dict["mia_metrics"]
        self.attack_metric_failfast_summary = attack_metric_dict[
            "failfast_metric_summary"
        ]

        self.dummy_attack_metrics = []
        self.dummy_attack_metric_failfast_summary = []
        if self.args.n_dummy_reps > 0:
            logger.info("Running dummy attack reps")
            n_train_rows = len(train_preds)
            n_test_rows = len(test_preds)
            for _ in range(self.args.n_dummy_reps):
                d_train_preds, d_test_preds = self.generate_arrays(
                    n_train_rows, n_test_rows, self.args.train_beta, self.args.test_beta
                )
                temp_attack_metric_dict = self.run_attack_reps(
                    d_train_preds, d_test_preds
                )
                temp_metrics = temp_attack_metric_dict["mia_metrics"]
                temp_metric_failfast_summary = temp_attack_metric_dict[
                    "failfast_metric_summary"
                ]

                self.dummy_attack_metrics.append(temp_metrics)
                self.dummy_attack_metric_failfast_summary.append(
                    temp_metric_failfast_summary
                )

        logger.info("Finished running attacks")

    def _prepare_attack_data(
        self,
        train_preds: np.ndarray,
        test_preds: np.ndarray,
        train_correct: np.ndarray = None,
        test_correct: np.ndarray = None,
    ) -> tuple[np.ndarray, np.ndarray]:
        """Prepare training data and labels for attack model
        Combines the train and test preds into a single numpy array (optionally) sorting each
        row to have the highest probabilities in the first column. Constructs a label array that
        has ones corresponding to training rows and zeros to testing rows."""
        logger = logging.getLogger("prep-attack-data")
        if self.args.sort_probs:
            logger.info("Sorting probabilities to leave highest value in first column")
            train_preds = -np.sort(-train_preds, axis=1)
            test_preds = -np.sort(-test_preds, axis=1)

        logger.info("Creating MIA data")

        if self.args.include_model_correct_feature and train_correct is not None:
            train_preds = np.hstack((train_preds, train_correct[:, None]))
            test_preds = np.hstack((test_preds, test_correct[:, None]))

        mi_x = np.vstack((train_preds, test_preds))
        mi_y = np.hstack((np.ones(len(train_preds)), np.zeros(len(test_preds))))

        return (mi_x, mi_y)

    def run_attack_reps(  # pylint: disable = too-many-locals
        self,
        train_preds: np.ndarray,
        test_preds: np.ndarray,
        train_correct: np.ndarray = None,
        test_correct: np.ndarray = None,
    ) -> dict:
        """
        Run actual attack reps from train and test predictions

        Parameters
        ----------
        train_preds: np.ndarray
            predictions from the model on training (in-sample) data
        test_preds: np.ndarray
            predictions from the model on testing (out-of-sample) data

        Returns
        -------
        mia_metrics_dict: dict
            a dictionary with two items including mia_metrics
            (a list of metric across repetitions) and failfast_metric_summary object
            (an object of FailFast class) to maintain summary of
            fail/success of attacks for a given metric of failfast option
        """
        self.args.set_param("n_rows_in", len(train_preds))
        self.args.set_param("n_rows_out", len(test_preds))
        logger = logging.getLogger("attack-reps")
        mi_x, mi_y = self._prepare_attack_data(
            train_preds, test_preds, train_correct, test_correct
        )

        mia_metrics = []

        failfast_metric_summary = FailFast(self.args)

        for rep in range(self.args.n_reps):
            logger.info("Rep %d of %d", rep + 1, self.args.n_reps)
            mi_train_x, mi_test_x, mi_train_y, mi_test_y = train_test_split(
                mi_x, mi_y, test_size=self.args.test_prop, stratify=mi_y
            )
            attack_classifier = self.args.mia_attack_model(
                **self.args.mia_attack_model_hyp
            )
            attack_classifier.fit(mi_train_x, mi_train_y)
            y_pred_proba, y_test = metrics.get_probabilities(
                attack_classifier, mi_test_x, mi_test_y, permute_rows=True
            )

            mia_metrics.append(metrics.get_metrics(y_pred_proba, y_test))

            if self.args.include_model_correct_feature and train_correct is not None:
                # Compute the Yeom TPR and FPR
                yeom_preds = mi_test_x[:, -1]
                tn, fp, fn, tp = confusion_matrix(mi_test_y, yeom_preds).ravel()
                mia_metrics[-1]["yeom_tpr"] = tp / (tp + fn)
                mia_metrics[-1]["yeom_fpr"] = fp / (fp + tn)
                mia_metrics[-1]["yeom_advantage"] = (
                    mia_metrics[-1]["yeom_tpr"] - mia_metrics[-1]["yeom_fpr"]
                )

            failfast_metric_summary.check_attack_success(mia_metrics[rep])

            if (
                failfast_metric_summary.check_overall_attack_success(self.args)
                and self.args.attack_fail_fast
            ):
                break

        logger.info("Finished simulating attacks")

        mia_metrics_dict = {}
        mia_metrics_dict["mia_metrics"] = mia_metrics
        mia_metrics_dict["failfast_metric_summary"] = failfast_metric_summary

        return mia_metrics_dict

    def _get_global_metrics(self, attack_metrics: list) -> dict:
        """Summarise metrics from a metric list

        Arguments
        ---------
        attack_metrics: List
            list of attack metrics dictionaries

        Returns
        -------
        global_metrics: Dict
            Dictionary of summary metrics

        """
        global_metrics = {}
        auc_p_vals = [
            metrics.auc_p_val(
                m["AUC"], m["n_pos_test_examples"], m["n_neg_test_examples"]
            )[0]
            for m in attack_metrics
        ]

        if len(attack_metrics) == 0:
            return global_metrics

        m = attack_metrics[0]
        _, auc_std = metrics.auc_p_val(
            0.5, m["n_pos_test_examples"], m["n_neg_test_examples"]
        )

        global_metrics[
            "null_auc_3sd_range"
        ] = f"{0.5 - 3*auc_std:.4f} -> {0.5 + 3*auc_std:.4f}"
        global_metrics["n_sig_auc_p_vals"] = self._get_n_significant(
            auc_p_vals, self.args.p_thresh
        )
        global_metrics["n_sig_auc_p_vals_corrected"] = self._get_n_significant(
            auc_p_vals, self.args.p_thresh, bh_fdr_correction=True
        )

        pdif_vals = [np.exp(-m["PDIF01"]) for m in attack_metrics]
        global_metrics["n_sig_pdif_vals"] = self._get_n_significant(
            pdif_vals, self.args.p_thresh
        )
        global_metrics["n_sig_pdif_vals_corrected"] = self._get_n_significant(
            pdif_vals, self.args.p_thresh, bh_fdr_correction=True
        )

        return global_metrics

    def _get_n_significant(self, p_val_list, p_thresh, bh_fdr_correction=False):
        """
        Helper method to determine if values within a list of p-values are significant at
        p_thresh. Can perform multiple testing correction.
        """
        if not bh_fdr_correction:
            return sum(
                1 for p in p_val_list if p <= p_thresh
            )  # pylint: disable = consider-using-generator
        p_val_list = np.asarray(sorted(p_val_list))
        n_vals = len(p_val_list)
        hoch_vals = np.array([(k / n_vals) * P_THRESH for k in range(1, n_vals + 1)])
        bh_sig_list = p_val_list <= hoch_vals
        if any(bh_sig_list):
            n_sig_bh = (np.where(bh_sig_list)[0]).max() + 1
        else:
            n_sig_bh = 0
        return n_sig_bh

    def _generate_array(self, n_rows: int, beta: float) -> np.ndarray:
        """Generate a single array of predictions, used when doing baseline experiments

        Parameters
        ----------
        n_rows: int
            the number of rows worth of data to generate
        beta: float
            the beta parameter for sampling probabilities

        Returns
        -------
        preds: np.ndarray
            Array of predictions. Two columns, n_rows rows

        Notes
        -----

        Examples
        --------

        """

        preds = np.zeros((n_rows, 2), float)
        for row_idx in range(n_rows):
            train_class = np.random.choice(2)
            train_prob = np.random.beta(1, beta)
            preds[row_idx, train_class] = train_prob
            preds[row_idx, 1 - train_class] = 1 - train_prob
        return preds

    def generate_arrays(
        self,
        n_rows_in: int,
        n_rows_out: int,
        train_beta: float = 2,
        test_beta: float = 2,
    ) -> tuple[np.ndarray, np.ndarray]:
        """Generate train and test prediction arrays, used when computing baseline

        Parameters
        ----------
        n_rows_in: int
            number of rows of in-sample (training) probabilities
        n_rows_out: int
            number of rows of out-of-sample (testing) probabilities
        train_beta: float
            beta value for generating train probabilities
        test_beta: float:
            beta_value for generating test probabilities

        Returns
        -------
        train_preds: np.ndarray
            Array of train predictions (n_rows x 2 columns)
        test_preds: np.ndarray
            Array of test predictions (n_rows x 2 columns)
        """
        train_preds = self._generate_array(n_rows_in, train_beta)
        test_preds = self._generate_array(n_rows_out, test_beta)
        return train_preds, test_preds

    def make_dummy_data(self) -> None:
        """Makes dummy data for testing functionality

        Parameters
        ----------
        args: dict
            Command line arguments

        Returns
        -------

        Notes
        -----

        Returns nothing but saves two .csv files
        """
        logger = logging.getLogger("dummy-data")
        logger.info(
            "Making dummy data with %d rows in and %d out",
            self.args.n_rows_in,
            self.args.n_rows_out,
        )
        logger.info("Generating rows")
        train_preds, test_preds = self.generate_arrays(
            self.args.n_rows_in,
            self.args.n_rows_out,
            train_beta=self.args.train_beta,
            test_beta=self.args.test_beta,
        )
        logger.info("Saving files")
        np.savetxt(self.args.in_sample_filename, train_preds, delimiter=",")
        np.savetxt(self.args.out_sample_filename, test_preds, delimiter=",")

    def _construct_metadata(self):
        """Constructs the metadata object, after attacks"""
        self.metadata = {}
        # Store all args
        self.metadata["experiment_details"] = {}
        self.metadata["experiment_details"].update(self.args.__dict__)
        if "func" in self.metadata["experiment_details"]:
            del self.metadata["experiment_details"]["func"]

        self.metadata["attack"] = str(self)

        # Global metrics
        self.metadata["global_metrics"] = self._get_global_metrics(self.attack_metrics)
        self.metadata["baseline_global_metrics"] = self._get_global_metrics(
            self._unpack_dummy_attack_metrics_experiments_instances()
        )

    def _unpack_dummy_attack_metrics_experiments_instances(self) -> list:
        """Constructs the metadata object, after attacks"""
        dummy_attack_metrics_instances = []

        for exp_rep, _ in enumerate(self.dummy_attack_metrics):
            temp_dummy_attack_metrics = self.dummy_attack_metrics[exp_rep]
            dummy_attack_metrics_instances += temp_dummy_attack_metrics

        return dummy_attack_metrics_instances

    def _get_attack_metrics_instances(self) -> dict:
        """Constructs the metadata object, after attacks"""
        attack_metrics_experiment = {}
        attack_metrics_instances = {}

        for rep, _ in enumerate(self.attack_metrics):
            attack_metrics_instances["instance_" + str(rep)] = self.attack_metrics[rep]

        attack_metrics_experiment["attack_instance_logger"] = attack_metrics_instances
        attack_metrics_experiment[
            "attack_metric_failfast_summary"
        ] = self.attack_metric_failfast_summary.get_attack_summary()

        return attack_metrics_experiment

    def _get_dummy_attack_metrics_experiments_instances(self) -> dict:
        """Constructs the metadata object, after attacks"""
        dummy_attack_metrics_experiments = {}

        for exp_rep, _ in enumerate(self.dummy_attack_metrics):
            temp_dummy_attack_metrics = self.dummy_attack_metrics[exp_rep]
            dummy_attack_metric_instances = {}
            for rep, _ in enumerate(temp_dummy_attack_metrics):
                dummy_attack_metric_instances[
                    "instance_" + str(rep)
                ] = temp_dummy_attack_metrics[rep]
            temp = {}
            temp["attack_instance_logger"] = dummy_attack_metric_instances
            temp[
                "attack_metric_failfast_summary"
            ] = self.dummy_attack_metric_failfast_summary[exp_rep].get_attack_summary()
            dummy_attack_metrics_experiments[
                "dummy_attack_metrics_experiment_" + str(exp_rep)
            ] = temp

        return dummy_attack_metrics_experiments

    def make_report(self) -> dict:
        """Creates output dictionary structure"""
        output = {}
        output["log_id"] = str(uuid.uuid4())
        output["log_time"] = datetime.now().strftime("%d/%m/%Y %H:%M:%S")

        self._construct_metadata()
        output["metadata"] = self.metadata

        output["attack_experiment_logger"] = self._get_attack_metrics_instances()
        output[
            "dummy_attack_experiments_logger"
        ] = self._get_dummy_attack_metrics_experiments_instances()

        # output_for_pdf = {}
        # output_for_pdf["attack_metrics"] = self.attack_metrics
        # output_for_pdf[
        #     "dummy_attack_metrics"
        # ] = self._unpack_dummy_attack_metrics_experiments_instances()
        # output_for_pdf["metadata"] = self.metadata

        if self.args.report_name is not None:
            json_report = report.create_json_report(output)
            with open(f"{self.args.report_name}.json", "w", encoding="utf-8") as f:
                f.write(json_report)

            # pdf_report = report.create_mia_report(output_for_pdf)
            pdf_report = report.create_mia_report(output)
            pdf_report.output(f"{self.args.report_name}.pdf", "F")

        return output


def _make_dummy_data(args):
    """Initialise class and run dummy data creation"""
    wc_args = WorstCaseAttackArgs(**args.__dict__)
    wc_args.set_param("in_sample_filename", "train_preds.csv")
    wc_args.set_param("out_sample_filename", "test_preds.csv")
    attack_obj = WorstCaseAttack(wc_args)
    attack_obj.make_dummy_data()


def _run_attack(args):
    """Initialise class and run attack from prediction files"""
    wc_args = WorstCaseAttackArgs(**args.__dict__)
    attack_obj = WorstCaseAttack(wc_args)
    attack_obj.attack_from_prediction_files()
    _ = attack_obj.make_report()


def _run_attack_from_configfile(args):
    """Initialise class and run attack from prediction files
    using config file"""
    wc_args = WorstCaseAttackArgs(
        json_file=str(args.json_file),
    )
    attack_obj = WorstCaseAttack(wc_args)
    attack_obj.attack_from_prediction_files()
    _ = attack_obj.make_report()


def main():
    """main method to parse arguments and invoke relevant method"""
    logger = logging.getLogger("main")
    parser = argparse.ArgumentParser(
        description=("Perform a worst case attack from saved model predictions")
    )

    subparsers = parser.add_subparsers()
    dummy_parser = subparsers.add_parser("make-dummy-data")
    dummy_parser.add_argument(
        "--num-rows-in",
        action="store",
        dest="n_rows_in",
        type=int,
        required=False,
        default=1000,
        help=("How many rows to generate in the in-sample file. Default = %(default)d"),
    )

    dummy_parser.add_argument(
        "--num-rows-out",
        action="store",
        dest="n_rows_out",
        type=int,
        required=False,
        default=1000,
        help=(
            "How many rows to generate in the out-of-sample file. Default = %(default)d"
        ),
    )

    dummy_parser.add_argument(
        "--train-beta",
        action="store",
        type=float,
        required=False,
        default=5,
        dest="train_beta",
        help=(
            "Value of b parameter for beta distribution used to sample the in-sample "
            "probabilities. "
            "High values will give more extreme probabilities. Set this value higher than "
            "--test-beta to see successful attacks. Default = %(default)f"
        ),
    )

    dummy_parser.add_argument(
        "--test-beta",
        action="store",
        type=float,
        required=False,
        default=2,
        dest="test_beta",
        help=(
            "Value of b parameter for beta distribution used to sample the out-of-sample "
            "probabilities. High values will give more extreme probabilities. Set this value "
            "lower than --train-beta to see successful attacks. Default = %(default)f"
        ),
    )

    dummy_parser.set_defaults(func=_make_dummy_data)

    attack_parser = subparsers.add_parser("run-attack")
    attack_parser.add_argument(
        "-i",
        "--in-sample-preds",
        action="store",
        dest="in_sample_filename",
        required=False,
        type=str,
        default="train_preds.csv",
        help=(
            "csv file containing the predictive probabilities (one column per class) for the "
            "training data (one row per training example). Default = %(default)s"
        ),
    )

    attack_parser.add_argument(
        "-o",
        "--out-of-sample-preds",
        action="store",
        dest="out_sample_filename",
        required=False,
        type=str,
        default="test_preds.csv",
        help=(
            "csv file containing the predictive probabilities (one column per class) for the "
            "non-training data (one row per training example). Default = %(default)s"
        ),
    )

    attack_parser.add_argument(
        "-r",
        "--n-reps",
        type=int,
        required=False,
        default=5,
        action="store",
        dest="n_reps",
        help=(
            "Number of repetitions (splitting data into attack model training and testing "
            "partitions to perform. Default = %(default)d"
        ),
    )

    attack_parser.add_argument(
        "-t",
        "--test-prop",
        type=float,
        required=False,
        default=0.3,
        action="store",
        dest="test_prop",
        help=(
            "Proportion of examples to be used for testing when fiting the attack model. "
            "Default = %(default)f"
        ),
    )

    attack_parser.add_argument(
        "--report-name",
        type=str,
        action="store",
        dest="report_name",
        default="worstcase_report",
        required=False,
        help=(
            "Filename for the report output. Default = %(default)s. Code will append .pdf and .json"
        ),
    )

    attack_parser.add_argument(
        "--n-dummy-reps",
        type=int,
        action="store",
        dest="n_dummy_reps",
        default=1,
        required=False,
        help=(
            "Number of dummy datasets to sample. Each will be assessed with --n-reps train and "
            "test splits. Set to 0 to do no baseline calculations. Default = %(default)d"
        ),
    )

    attack_parser.add_argument(
        "--p-thresh",
        action="store",
        type=float,
        default=P_THRESH,
        required=False,
        dest="p_thresh",
        help=("P-value threshold for significance testing. Default = %(default)f"),
    )

    attack_parser.add_argument(
        "--train-beta",
        action="store",
        type=float,
        required=False,
        default=5,
        dest="train_beta",
        help=(
            "Value of b parameter for beta distribution used to sample the in-sample "
            "probabilities. "
            "High values will give more extreme probabilities. Set this value higher than "
            "--test-beta to see successful attacks. Default = %(default)f"
        ),
    )

    attack_parser.add_argument(
        "--test-beta",
        action="store",
        type=float,
        required=False,
        default=2,
        dest="test_beta",
        help=(
            "Value of b parameter for beta distribution used to sample the out-of-sample "
            "probabilities. High values will give more extreme probabilities. Set this value "
            "lower than --train-beta to see successful attacks. Default = %(default)f"
        ),
    )

    # Not currently possible from the command line as we cannot compute the correctness
    # of predictions. Possibly to be added in the future
    # attack_parser.add_argument(
    #     "--include-correct",
    #     action="store",
    #     type=bool,
    #     required=False,
    #     default=False,
    #     dest='include_model_correct_feature',
    #     help=(
    #         "Whether or not to include an additional feature into the MIA attack model that "
    #         "holds whether or not the target model made a correct predicion for each example."
    #     ),
    # )

    attack_parser.add_argument(
        "--sort-probs",
        action="store",
        type=bool,
        default=True,
        required=False,
        dest="sort_probs",
        help=(
            "Whether or not to sort the output probabilities (per row) before "
            "using them to train the attack model. Default = %(default)f"
        ),
    )

    attack_parser.add_argument(
        "--attack-metric-success-name",
        action="store",
        type=str,
        default="P_HIGHER_AUC",
        required=False,
        dest="attack_metric_success_name",
        help=(
            """for computing attack success/failure based on
            --attack-metric-success-thresh option. Default = %(default)s"""
        ),
    )

    attack_parser.add_argument(
        "--attack-metric-success-thresh",
        action="store",
        type=float,
        default=0.05,
        required=False,
        dest="attack_metric_success_thresh",
        help=(
            """for defining threshold value to measure attack success
            for the metric defined by argument --fail-metric-name option. Default = %(default)f"""
        ),
    )

    attack_parser.add_argument(
        "--attack-metric-success-comp-type",
        action="store",
        type=str,
        default="lte",
        required=False,
        dest="attack_metric_success_comp_type",
        help=(
            """for computing attack success/failure based on
            --attack-metric-success-thresh option. Default = %(default)s"""
        ),
    )

    attack_parser.add_argument(
        "--attack-metric-success-count-thresh",
        action="store",
        type=int,
        default=2,
        required=False,
        dest="attack_metric_success_count_thresh",
        help=(
            """for setting counter limit to stop further repetitions
            given the attack is successful and the
            --attack-fail-fast is true. Default = %(default)d"""
        ),
    )

    attack_parser.add_argument(
        "--attack-fail-fast",
        action="store",
        type=parse_boolean_argument,
        default=True,
        required=False,
        dest="attack_fail_fast",
        help=(
            """to stop further repetitions when the given metric has fulfilled
            a criteria for a specified number of times (--attack-metric-success-count-thresh)
            and this has a true status.
            Default = %(default)s"""
        ),
    )

    attack_parser.set_defaults(func=_run_attack)

    attack_parser_config = subparsers.add_parser("run-attack-from-configfile")
    attack_parser_config.add_argument(
        "-j",
        "--json-file",
        action="store",
        required=True,
        dest="json_file",
        type=str,
        default="config_worstcase_cmd.json",
        help=(
            "Name of the .json file containing details for the run. Default = %(default)s"
        ),
    )

    attack_parser_config.set_defaults(func=_run_attack_from_configfile)

    args = parser.parse_args()

    try:
        args.func(args)
    except AttributeError as e:  # pragma:no cover
        logger.error("Invalid command. Try --help to get more details")
        logger.error(e)


if __name__ == "__main__":  # pragma:no cover
    main()<|MERGE_RESOLUTION|>--- conflicted
+++ resolved
@@ -64,15 +64,12 @@
             "min_samples_leaf": 10,
             "max_depth": 5,
         }
-<<<<<<< HEAD
-        self.__dict__["json_file"] = None
-=======
         self.__dict__["attack_metric_success_name"] = "P_HIGHER_AUC"
         self.__dict__["attack_metric_success_thresh"] = 0.05
         self.__dict__["attack_metric_success_comp_type"] = "lte"
         self.__dict__["attack_metric_success_count_thresh"] = 5
         self.__dict__["attack_fail_fast"] = False
->>>>>>> 1003bfcd
+        self.__dict__["json_file"] = None
         self.__dict__.update(kwargs)
         # Reading parameters from a json file
         if self.__dict__["json_file"] is not None:
