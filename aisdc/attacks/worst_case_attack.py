--- conflicted
+++ resolved
@@ -172,14 +172,9 @@
         ]
 
         self.dummy_attack_metrics = []
-<<<<<<< HEAD
         self.dummy_attack_metric_failfast_summary = []
         if self.args.n_dummy_reps > 0:
-            logger.info("Running dummy attack reps")   
-=======
-        if self.args.n_dummy_reps > 0:
             logger.info("Running dummy attack reps")
->>>>>>> 02bd1b58
             n_train_rows = len(train_preds)
             n_test_rows = len(test_preds)
             for _ in range(self.args.n_dummy_reps):
