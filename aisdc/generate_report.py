"""
Generate report for TREs from JSON file
"""

import json
import os
import pprint

import matplotlib.pyplot as plt
import numpy as np


class AnalysisModule:
    """
    Wrapper module for metrics analysis modules
    """

    def process_dict(self):
        """
        Function that produces a risk summary output based on analysis in this module
        """
        raise NotImplementedError()

    def __str__(self):
        raise NotImplementedError()


class FinalRecommendationModule(AnalysisModule): # pylint: disable=too-many-instance-attributes
    """
    Module that generates the first layer of a recommendation report
    """

    def __init__(self, report: dict):
        self.P_VAL_THRESH = 0.05
        self.MEAN_AUC_THRESH = 0.65

        self.SVM_WEIGHTING_SCORE = 5
        self.MIN_SAMPLES_LEAF_SCORE = 3
        self.STATISTICALLY_SIGNIFICANT_SCORE = 2
        self.MEAN_AUC_SCORE = 4

        self.report = report

        self.scores = []
        self.reasons = []

    def _is_svm(self, svm_weighing_score):
        if "model" in self.report:
            if self.report["model"] == "SVC":
                self.scores.append(svm_weighing_score)
                self.reasons.append("Model is SVM (supercedes all other tests)")
                return True
        return False

    def _rf_min_samples_leaf(self, min_samples_leaf_score):
        if "model_params" in self.report:
            if "min_samples_leaf" in self.report["model_params"]:
                min_samples_leaf = self.report["model_params"]["min_samples_leaf"]
                if min_samples_leaf < 5:
                    self.scores.append(min_samples_leaf_score)
                    self.reasons.append("Min samples per leaf < 5")

    def _statistically_significant_auc(
        self, p_val_thresh, mean_auc_thresh, stat_sig_score, mean_auc_score
    ):
        stat_sig_auc = []
        if "attack_experiment_logger" in self.report:
            for i in self.report["attack_experiment_logger"]["attack_instance_logger"]:
                instance = self.report["attack_experiment_logger"]["attack_instance_logger"][i]["metrics_array"]
                if instance["P_HIGHER_AUC"] < p_val_thresh:
                    stat_sig_auc.append(instance["AUC"])

            n_instances = len(
                self.report["attack_experiment_logger"]["attack_instance_logger"]
            )
            if (
                len(stat_sig_auc) / n_instances > 0.1
            ):  # > 10% of AUC are statistically significant
                self.scores.append(stat_sig_score)
                self.reasons.append(">10% AUC are statistically significant")

            if len(stat_sig_auc) > 0:
                mean = np.mean(np.array(stat_sig_auc))
                if mean > mean_auc_thresh:
                    self.scores.append(mean_auc_score)
                    self.reasons.append("Attack AUC > threshold")

    def process_dict(self) -> dict:
        self._rf_min_samples_leaf(self.MIN_SAMPLES_LEAF_SCORE)
        self._statistically_significant_auc(
            self.P_VAL_THRESH,
            self.MEAN_AUC_THRESH,
            self.STATISTICALLY_SIGNIFICANT_SCORE,
            self.MEAN_AUC_SCORE,
        )

        if len(self.scores) == 0:
            summarised_score = 0
        else:
            summarised_score = int(np.mean(np.array(self.scores)).round(0))

        # if model is instance based, it is automatically disclosive. Assign max score
        if self._is_svm(self.SVM_WEIGHTING_SCORE):
            summarised_score = self.SVM_WEIGHTING_SCORE

        output = dict()
        output["final_score"] = summarised_score
        output["score_breakdown"] = self.scores
        output["score_descriptions"] = self.reasons

        return output

    def __str__(self):
        return "Final Recommendation"


class SummariseUnivariateMetricsModule(AnalysisModule):
    """
    Module that summarises a set of chosen univariate metrics from the output dictionary
    """

    def __init__(self, report: dict, metrics_list=None):
        if metrics_list is None:
            metrics_list = ["AUC", "ACC", "FDIF01"]

        self.report = report
        self.metrics_list = metrics_list

    def process_dict(self) -> dict:
        metrics_dict = {m: [] for m in self.metrics_list}
        for _, iteration_value in self.report["attack_experiment_logger"][
            "attack_instance_logger"
        ].items():
            for m in metrics_dict:
                metrics_dict[m].append(iteration_value[m])
        output = {}
        for m in self.metrics_list:
            output[m] = {
                "min": min(metrics_dict[m]),
                "max": max(metrics_dict[m]),
                "mean": np.mean(metrics_dict[m]),
                "median": np.median(metrics_dict[m]),
            }
        return output

    def __str__(self):
        return "Summary of Univarite Metrics"


class SummariseAUCPvalsModule(AnalysisModule):
    """
    Module that summarises a list of AUC values
    """

    def __init__(self, report: dict, p_thresh: float = 0.05, correction: str = "bh"):
        self.report = report
        self.p_thresh = p_thresh
        self.correction = correction

    def _n_sig(self, p_val_list: list[float], correction: str = "none") -> int:
        """Compute the number of significant p-vals in a list with different corrections for
        multiple testing"""

        if correction == "none":
            return len(np.where(np.array(p_val_list) <= self.p_thresh)[0])
        elif correction == "bh":
            sorted_p = sorted(p_val_list)
            m = len(p_val_list)
            alpha = self.p_thresh
            comparators = np.arange(1, m + 1, 1) * alpha / m
            return (sorted_p <= comparators).sum()
        elif correction == "bo":  # bonferroni
            return len(
                np.where(np.array(p_val_list) <= self.p_thresh / len(p_val_list))[0]
            )
        else:
            raise NotImplementedError()  # any others?

    def _get_metrics_list(self) -> list[float]:
        metrics_list = []
        for _, iteration_value in self.report["attack_experiment_logger"][
            "attack_instance_logger"
        ].items():
            metrics_list.append(iteration_value["P_HIGHER_AUC"])
        return metrics_list

    def process_dict(self) -> dict:
        """Process the dict to summarise the number of significant AUC p-values"""
        p_val_list = self._get_metrics_list()
        output = {
            "n_total": len(p_val_list),
            "p_thresh": self.p_thresh,
            "n_sig_uncorrected": self._n_sig(p_val_list),
            "correction": self.correction,
            "n_sig_corrected": self._n_sig(p_val_list, self.correction),
        }
        return output

    def __str__(self):
        return f"Summary of AUC p-values at p = ({self.p_thresh})"


class SummariseFDIFPvalsModule(SummariseAUCPvalsModule):
    """Summarise the number of significant FDIF p-values"""

    # TODO do we want to parameterise which FDIF (01, 001, etc)?
    def get_metric_list(self, input_dict: dict) -> list[float]:
        metric_list = []
        for _, iteration_value in input_dict["attack_instance_logger"].items():
            metric_list.append(iteration_value["PDIF01"])
        metric_list = [np.exp(-m) for m in metric_list]
        return metric_list

    def __str__(self):
        return f"Summary of FDIF p-values at p = ({self.p_thresh})"


class LogLogROCModule(AnalysisModule):
    """
    Module that generates a log-log plot
    """
    def __init__(self, report: dict, output_folder=None, include_mean=True):
        self.report = report
        self.output_folder = output_folder
        self.include_mean = include_mean

    def process_dict(self):
        """Create a roc plot for multiple repetitions"""
        plt.figure(figsize=(8, 8))
        plt.plot([0, 1], [0, 1], "k--")

        # Compute average ROC
        base_fpr = np.linspace(0, 1, 1000)
        metrics = self.report["attack_experiment_logger"][
            "attack_instance_logger"
        ].values()
        all_tpr = np.zeros((len(metrics), len(base_fpr)), float)
        for i, metric_set in enumerate(metrics):
            all_tpr[i, :] = np.interp(base_fpr, metric_set["fpr"], metric_set["tpr"])

        for _, metric_set in enumerate(metrics):
            plt.plot(
                metric_set["fpr"], metric_set["tpr"], color="lightsalmon", linewidth=0.5
            )

        tpr_mu = all_tpr.mean(axis=0)
        plt.plot(base_fpr, tpr_mu, "r")

        plt.xlabel("False Positive Rate")
        plt.ylabel("True Positive Rate")
        plt.xscale("log")
        plt.yscale("log")
        plt.tight_layout()
        plt.grid()
        output_file_name = (
            f"{self.report['log_id']}-{self.report['metadata']['attack']}.png"
        )
        if self.output_folder is not None:
            output_file_name = os.path.join(self.output_folder, output_file_name)
        plt.savefig(output_file_name)
        return "Log plot saved to " + output_file_name

    def __str__(self):
        return "ROC Log Plot"


def pretty_print(report: dict) -> str:
    """
    Function that formats JSON code to make it more readable for TREs
    """
    returned_string = ""

    for key in report.keys():
        returned_string = returned_string + key + "\n"
        returned_string = returned_string + pprint.pformat(report[key]) + "\n\n"

    return returned_string


def process_json(input_filename: str, output_filename: str):
<<<<<<< HEAD
    """
    Function that takes an input JSON filename and outputs a neat text file summarising results
    """
=======
>>>>>>> 86849158
    with open(input_filename) as f:
        json_report = json.loads(f.read())

    modules = [
        FinalRecommendationModule(json_report),
        SummariseUnivariateMetricsModule(json_report),
        SummariseAUCPvalsModule(json_report, p_thresh=0.05),
        SummariseAUCPvalsModule(json_report, p_thresh=0.1),
        SummariseFDIFPvalsModule(json_report),
        LogLogROCModule(json_report),
    ]

    output = {str(m): m.process_dict() for m in modules}
    output_string = pretty_print(output)

    with open(output_filename, "w") as text_file:
        text_file.write(output_string)


if __name__ == "__main__":
    attack_json = "output_json.json"
    dest_file = "results.txt"

    process_json(attack_json, dest_file)<|MERGE_RESOLUTION|>--- conflicted
+++ resolved
@@ -278,12 +278,9 @@
 
 
 def process_json(input_filename: str, output_filename: str):
-<<<<<<< HEAD
     """
     Function that takes an input JSON filename and outputs a neat text file summarising results
     """
-=======
->>>>>>> 86849158
     with open(input_filename) as f:
         json_report = json.loads(f.read())
 
