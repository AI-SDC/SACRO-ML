--- conflicted
+++ resolved
@@ -15,13 +15,9 @@
 from sklearn.model_selection import train_test_split
 from sklearn.preprocessing import LabelEncoder, OneHotEncoder
 
-<<<<<<< HEAD
-from aisdc.attacks import attribute_attack, target  # pylint: disable = import-error
-from aisdc.attacks.attack_report_formatter import GenerateJSONModule
-=======
 from aisdc.attacks import attribute_attack  # pylint: disable = import-error
 from aisdc.attacks.target import Target
->>>>>>> 00b64655
+from aisdc.attacks.attack_report_formatter import GenerateJSONModule
 
 # pylint: disable = duplicate-code
 
