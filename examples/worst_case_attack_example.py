--- conflicted
+++ resolved
@@ -81,13 +81,8 @@
     out_sample_filename=None,
     # Proportion of data to use as a test set for the attack model;
     test_prop=0.5,
-<<<<<<< HEAD
     # If report name is None - don't make json or pdf files
     report_name="programmatically_worstcase_report",
-=======
-    # Report name is None - don't make json or pdf files
-    report_name="worstcase_example_report",
->>>>>>> d43a9882
 )
 
 # [TRE / Researcher] Wrap the data in a dataset object
@@ -200,11 +195,7 @@
     "--n-reps 10 "
     "--n-dummy-reps 1 "
     "--test-prop 0.1 "
-<<<<<<< HEAD
-    "--report-name example_report "
-=======
-    "--report-name worstcase_example_report"
->>>>>>> d43a9882
+    "--report-name worstcase_example_report "
 )
 
 # [TRE] The code produces a .pdf report (example_report.pdf) and a .json file (example_report.json)
