"""Examples for using the likelihood ratio attack code.

This code simulates a MIA attack providing the attacker with as much information as possible.
i.e. they have a subset of rows that they _know_ were used for training. And a subset that they
know were not. They also have query access to the target model.

The attack proceeds as described in this paper:
https://arxiv.org/pdf/2112.03570.pdf

The steps are as follows:

1. The researcher partitions their data into training and testing subsets
2. The researcher trains their model
3. The TRE runs the attacks
   *Programmatically*
     1. The TRE calls the attack code.
     2. The TRE computes and inspects attack metrics.
   *Command line
     3. The researcher writes out their training and testing data, as well as the predictions
        that their target model makes on this data.
     4. The TRE create a config file for the attack, specifying the file names for the files created
        in the previous two steps, as well as specifications for the shadow models.
     5. The attack is run with a command line command, creating a report.


Running
-------

Invoke this code from the root AI-SDC folder with
python -m examples.lira_attack_example

"""
# pylint: disable = duplicate-code

import json
import os
import sys

import numpy as np
from sklearn.datasets import load_breast_cancer
from sklearn.ensemble import RandomForestClassifier
from sklearn.model_selection import train_test_split

from aisdc.attacks.dataset import Data  # pylint: disable = import-error
from aisdc.attacks.likelihood_attack import (  # pylint: disable = import-error
    LIRAAttack,
    LIRAAttackArgs,
)

# [Researcher] Access a dataset
X, y = load_breast_cancer(return_X_y=True, as_frame=False)

# [Researcher] Split into training and test sets
train_X, test_X, train_y, test_y = train_test_split(X, y, test_size=0.3)

# [Researcher] Define the classifier
target_model = RandomForestClassifier(min_samples_split=2, min_samples_leaf=1)
# [Researcher] Train the classifier
target_model.fit(train_X, train_y)

# [Researcher] Provide the model and the train and test data to the TRE
dataset = Data()
dataset.add_processed_data(train_X, train_y, test_X, test_y)

# [TRE] Creates a config file for the likelihood attack
config = {
    "training_data_filename": "train_data.csv",
    "test_data_filename": "test_data.csv",
    "training_preds_filename": "train_preds.csv",
    "test_preds_filename": "test_preds.csv",
    "target_model": ["sklearn.ensemble", "RandomForestClassifier"],
    "target_model_hyp": {"min_samples_split": 2, "min_samples_leaf": 1},
}

with open("lira_config.json", "w", encoding="utf-8") as f:
    f.write(json.dumps(config))

# [TRE] Example 1: sets up the attack
args = LIRAAttackArgs(
    n_shadow_models=100,
    report_name="lira_example1_report",
    attack_config_json_file_name="config_lira.json",
)
attack_obj = LIRAAttack(args)

# [TRE] runs the attack
attack_obj.attack(dataset, target_model)

# [TRE] Get the output
output = attack_obj.make_report()  # also makes .pdf and .json files

# [TRE] Accesses attack metrics and metadata
attack_metrics = output["attack_experiment_logger"]["attack_instance_logger"][
    "instance_0"
]
metadata = output["metadata"]

# [TRE] Looks at the metric values
print("Attack metrics:")
for key, value in attack_metrics.items():
    try:
        print(key, f"{value:.3f}")
    except TypeError:
        print(f"Cannot print {key}")

print("Global metrics")
for key, value in metadata["global_metrics"].items():
    print(key, value)


print("Programmatic example finished")
print("****************************")

# [TRE] Example 2: sets up the attack with fail-fast option
args = LIRAAttackArgs(
    n_shadow_models=100,
    report_name="lira_example2_report",
    attack_config_json_file_name="lira_config.json",
    shadow_models_fail_fast=True,
    n_shadow_rows_confidences_min=10,
)
attack_obj = LIRAAttack(args)

# [TRE] runs the attack
attack_obj.attack(dataset, target_model)

# [TRE] Get the output
output = attack_obj.make_report()  # also makes .pdf and .json files

# [TRE] Accesses attack metrics and metadata
attack_metrics = output["attack_experiment_logger"]["attack_instance_logger"][
    "instance_0"
]
metadata = output["metadata"]

# [TRE] Looks at the metric values
print("Attack metrics:")
for key, value in attack_metrics.items():
    try:
        print(key, f"{value:.3f}")
    except TypeError:
        print(f"Cannot print {key}")

print("Global metrics")
for key, value in metadata["global_metrics"].items():
    print(key, value)


print("Programmatic example with fail-fast option finished")
print("****************************")

print()
print()
print("Command line example starting")
print("*****************************")
# Command line version. The same functionality as above, but the attack is run from
# the command line rather than programmatically

# [Researcher] Dump the training and test predictions to .csv files
np.savetxt("train_preds.csv", target_model.predict_proba(train_X), delimiter=",")
np.savetxt("test_preds.csv", target_model.predict_proba(test_X), delimiter=",")

# [Researcher] Dump the training and test data to a .csv file
np.savetxt("train_data.csv", np.hstack((train_X, train_y[:, None])), delimiter=",")
np.savetxt("test_data.csv", np.hstack((test_X, test_y[:, None])), delimiter=",")


# [TRE] Runs the attack. This would be done on the command line, here we do that with os.system
# [TRE] First they access the help to work out which parameters they need to set
os.system(f"{sys.executable} -m aisdc.attacks.likelihood_attack run-attack --help")

# [TRE] Then they run the attack
# Example 1 to demonstrate all given shadow models trained
os.system(
<<<<<<< HEAD
    "python -m aisdc.attacks.likelihood_attack run-attack "
    "--attack-config-json-file-name lira_config.json "
    "--report-name commandline_lira_example1_report "
=======
    f"{sys.executable} -m aisdc.attacks.likelihood_attack run-attack "
    "--attack-config-json-file-name config.json "
    "--report-name example1_lira_report "
>>>>>>> 210bd577
    "--n-shadow-models 100 "
)

# Example 2 to demonstrate fail fast of shadow models trained
os.system(
<<<<<<< HEAD
    "python -m aisdc.attacks.likelihood_attack run-attack "
    "--attack-config-json-file-name lira_config.json "
    "--report-name commandline_lira_example2_report "
=======
    f"{sys.executable} -m aisdc.attacks.likelihood_attack run-attack "
    "--attack-config-json-file-name config.json "
    "--report-name example2_lira_report "
>>>>>>> 210bd577
    "--n-shadow-models 100 "
    "--shadow-models-fail-fast "
    "--n-shadow-rows-confidences-min 10 "
)

# Example 3 to demonstrate running attack from configuration file only
config = {
    "n_shadow_models": 150,
    "report_name": "commandline_lira_example3_report",
    "training_data_filename": "train_data.csv",
    "test_data_filename": "test_data.csv",
    "training_preds_filename": "train_preds.csv",
    "test_preds_filename": "test_preds.csv",
    "target_model": ["sklearn.ensemble", "RandomForestClassifier"],
    "target_model_hyp": {"min_samples_split": 2, "min_samples_leaf": 1},
}

with open("config_lira_cmd1.json", "w", encoding="utf-8") as f:
    f.write(json.dumps(config))

os.system(
    "python -m aisdc.attacks.likelihood_attack run-attack-from-configfile "
    "--attack-config-json-file-name config_lira_cmd1.json "
)

# Example 4 to demonstrate running attack from configuration file only with fail fail fast option
config = {
    "n_shadow_models": 150,
    "report_name": "commandline_lira_example4_report",
    "shadow_models_fail_fast": True,
    "n_shadow_rows_confidences_min": 10, 
    "training_data_filename": "train_data.csv",
    "test_data_filename": "test_data.csv",
    "training_preds_filename": "train_preds.csv",
    "test_preds_filename": "test_preds.csv",
    "target_model": ["sklearn.ensemble", "RandomForestClassifier"],
    "target_model_hyp": {"min_samples_split": 2, "min_samples_leaf": 1},
}

with open("config_lira_cmd2.json", "w", encoding="utf-8") as f:
    f.write(json.dumps(config))

os.system(
    "python -m aisdc.attacks.likelihood_attack run-attack-from-configfile "
    "--attack-config-json-file-name config_lira_cmd2.json "
)


# [TRE] The code produces a .pdf report (example_lira_report.pdf)<|MERGE_RESOLUTION|>--- conflicted
+++ resolved
@@ -172,29 +172,17 @@
 # [TRE] Then they run the attack
 # Example 1 to demonstrate all given shadow models trained
 os.system(
-<<<<<<< HEAD
-    "python -m aisdc.attacks.likelihood_attack run-attack "
-    "--attack-config-json-file-name lira_config.json "
-    "--report-name commandline_lira_example1_report "
-=======
     f"{sys.executable} -m aisdc.attacks.likelihood_attack run-attack "
     "--attack-config-json-file-name config.json "
     "--report-name example1_lira_report "
->>>>>>> 210bd577
     "--n-shadow-models 100 "
 )
 
 # Example 2 to demonstrate fail fast of shadow models trained
 os.system(
-<<<<<<< HEAD
-    "python -m aisdc.attacks.likelihood_attack run-attack "
-    "--attack-config-json-file-name lira_config.json "
-    "--report-name commandline_lira_example2_report "
-=======
     f"{sys.executable} -m aisdc.attacks.likelihood_attack run-attack "
     "--attack-config-json-file-name config.json "
     "--report-name example2_lira_report "
->>>>>>> 210bd577
     "--n-shadow-models 100 "
     "--shadow-models-fail-fast "
     "--n-shadow-rows-confidences-min 10 "
@@ -216,7 +204,7 @@
     f.write(json.dumps(config))
 
 os.system(
-    "python -m aisdc.attacks.likelihood_attack run-attack-from-configfile "
+    f"{sys.executable} -m aisdc.attacks.likelihood_attack run-attack-from-configfile "
     "--attack-config-json-file-name config_lira_cmd1.json "
 )
 
@@ -238,7 +226,7 @@
     f.write(json.dumps(config))
 
 os.system(
-    "python -m aisdc.attacks.likelihood_attack run-attack-from-configfile "
+    f"{sys.executable} -m aisdc.attacks.likelihood_attack run-attack-from-configfile "
     "--attack-config-json-file-name config_lira_cmd2.json "
 )
 
