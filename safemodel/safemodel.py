"""This module contains prototypes of privacy safe model wrappers."""

from __future__ import annotations

import copy
import getpass
import json
import logging
import pathlib
import pickle
from typing import Any
import tensorflow as tf
from sklearn.ensemble import RandomForestClassifier


import joblib
from dictdiffer import diff

from attacks import worst_case_attack, dataset
from attacks.likelihood_attack import LIRAAttackArgs, LIRAAttack # pylint: disable = import-error


logger = logging.getLogger(__file__)
logger.setLevel(logging.DEBUG)




def check_min(key: str, val: Any, cur_val: Any) -> tuple[str, bool]:
    """Checks minimum value constraint.

    Parameters
    ----------

    key: string
         The dictionary key to examine.
    val: Any Type
         The expected value of the key.
    cur_val: Any Type
         The current value of the key.
    ..

    Returns
    -------

    msg: string
         A message string.
    disclosive: bool
         A boolean value indicating whether the model is potentially disclosive.

    Notes
    -----


    """
    if cur_val < val:
        disclosive = True
        msg = (
            f"- parameter {key} = {cur_val}"
            f" identified as less than the recommended min value of {val}."
        )
    else:
        disclosive = False
        msg = ""
    return msg, disclosive


def check_max(key: str, val: Any, cur_val: Any) -> tuple[str, bool]:
    """Checks maximum value constraint.

    Parameters
    ----------

    key: string
         The dictionary key to examine.
    val: Any Type
         The expected value of the key.
    cur_val: Any Type
         The current value of the key.

    Returns
    -------

    msg: string
         A message string.
    disclosive: bool
         A boolean value indicating whether the model is potentially disclosive.


    Notes
    -----


    """
    if cur_val > val:
        disclosive = True
        msg = (
            f"- parameter {key} = {cur_val}"
            f" identified as greater than the recommended max value of {val}."
        )
    else:
        disclosive = False
        msg = ""
    return msg, disclosive


def check_equal(key: str, val: Any, cur_val: Any) -> tuple[str, bool]:
    """Checks equality value constraint.



    Parameters
    ----------

    key: string
         The dictionary key to examine.
    val: Any Type
         The expected value of the key.
    cur_val: Any Type
         The current value of the key.

    Returns
    -------

    msg: string
         A message string.
    disclosive: bool
         A boolean value indicating whether the model is potentially disclosive.


    Notes
    -----


    """
    if cur_val != val:
        disclosive = True
        msg = (
            f"- parameter {key} = {cur_val}"
            f" identified as different than the recommended fixed value of {val}."
        )
    else:
        disclosive = False
        msg = ""
    return msg, disclosive


def check_type(key: str, val: Any, cur_val: Any) -> tuple[str, bool]:
    """Checks the type of a value.

    Parameters
    ----------

    key: string
         The dictionary key to examine.
    val: Any Type
         The expected value of the key.
    cur_val: Any Type
         The current value of the key.

    Returns
    -------

    msg: string
         A message string.
    disclosive: bool
         A boolean value indicating whether the model is potentially disclosive.

    Notes
    -----


    """
    if type(cur_val).__name__ != val:
        disclosive = True
        msg = (
            f"- parameter {key} = {cur_val}"
            f" identified as different type to recommendation of {val}."
        )
    else:
        disclosive = False
        msg = ""
    return msg, disclosive


class SafeModel: # pylint: disable = too-many-instance-attributes
    """Privacy protected model base class.

    Attributes
    ----------

    model_type: string
          A string describing the type of model. Default is "None".
    model:
          The Machine Learning Model.
    saved_model:
          A saved copy of the Machine Learning Model used for comparison.
    ignore_items: list
          A list of items to ignore when comparing the model with the
          saved_model.
    examine_separately_items: list
          A list of items to examine separately. These items are more
          complex datastructures that cannot be compared directly.
    filename: string
          A filename to save the model.
    researcher: string
          The researcher user-id used for logging



    Notes
    -----

    Examples
    --------
    >>> safeRFModel = SafeRandomForestClassifier()
    >>> safeRFModel.fit(X, y)
    >>> safeRFModel.save(name="safe.pkl")
    >>> safeRFModel.preliminary_check()
    >>> safeRFModel.request_release(filename="safe.pkl")
    WARNING: model parameters may present a disclosure risk:
    - parameter min_samples_leaf = 1 identified as less than the recommended min value of 5.
    Changed parameter min_samples_leaf = 5.

    Model parameters are within recommended ranges.




    """

    def __init__(self) -> None:
        """Super class constructor, gets researcher name."""
        self.model_type: str = "None"
        self.model = None
        self.saved_model = None
        self.model_load_file: str = "None"
        self.model_save_file: str = "None"
        self.ignore_items: list[str] = []
        self.examine_seperately_items: list[str] = []
        self.filename: str = "None"
        self.researcher: str = "None"
        try:
            self.researcher = getpass.getuser()
        except (ImportError, KeyError, OSError):
            self.researcher = "unknown"

    def save(self, name: str = "undefined") -> None:
        """Writes model to file in appropriate format.

        Parameters
        ----------

        name: string
             The name of the file to save

        Returns
        -------

        Notes
        -----

        No return value


        Optimizer is deliberately excluded.
        To prevent possible to restart training and thus
        possible back door into attacks.
        """


        self.model_save_file = name
        while self.model_save_file == "undefined":
            self.model_save_file = input(
                "Please input a name with extension for the model to be saved."
            )

        thename = self.model_save_file.split(".")
        # print(f'in save(), parsed filename is {thename}')
        if len(thename) == 1:
            print("file name must indicate type as a suffix")
        else:
            suffix = self.model_save_file.split(".")[-1]

            if suffix == "pkl" and self.model_type != "KerasModel":  # save to pickle
                with open(self.model_save_file, "wb") as file:
                    try:
                        pickle.dump(self, file)
                    except TypeError as type_err:
                        print(
                            f"saving a .pkl file is unsupported for model type: {self.model_type}."
                            f"Error message was {type_err}"
                        )

            elif suffix == "sav" and self.model_type != "KerasModel":  # save to joblib
                try:
                    joblib.dump(self, self.model_save_file)
                except TypeError as type_err:
                    print(
                        "saving as a .sav (joblib) file is not supported "
                        f"for models of type {self.model_type}."
                        f"Error message was {type_err}"
                    )
            elif suffix in ("h5", "tf") and self.model_type == "KerasModel":
                try:
                    tf.keras.models.save_model(
                        self,
                        self.model_save_file,
                        include_optimizer=False,
                        # save_traces=False,
                        save_format=suffix,
                    )

                except tf.keras.NotImplementedError as exception_err:
                    print(f"saving as a {suffix} file gave this error message:  {exception_err}")
            else:
                print(
                    f"{suffix} file suffix currently not supported "
                    f"for models of type {self.model_type}.\n"
                )

    def load(self, name: str = "undefined") -> None:
        """reads model from file in appropriate format.
        Optimizer is deliberately excluded in the save
        To prevent possible to restart training and thus
        possible back door into attacks.
        Thus optimizer cannot be loaded.
        """

        self.model_load_file = name
        while self.model_load_file == "undefined":
            self.model_save_file = input(
                "Please input a name with extension for the model to load."
            )
        if self.model_load_file[-4:] == ".pkl":  # load from pickle
            with open(self.model_load_file, "rb") as file:
                temp_file = pickle.load(self, file)
        elif self.model_load_file[-4:] == ".sav":  # load from joblib
            temp_file = joblib.load(self, self.model_save_file)
        elif self.model_load_file[-3:] == ".h5":
            # load from .h5
            temp_file = tf.keras.models.load_model(
                self.model_load_file, custom_objects={"Safe_KerasModel": self}
            )

        elif self.model_load_file[-3:] == ".tf":
            # load from tf
            temp_file = tf.keras.models.load_model(
                self.model_load_file, custom_objects={"Safe_KerasModel": self}
            )

        else:
            suffix = self.model_load_file.split(".")[-1]
            print(f"loading from a {suffix} file is currently not supported")

        return temp_file

    def __get_constraints(self) -> dict:
        """Gets constraints relevant to the model type from the master read-only file."""
        rules: dict = {}
        rule_path = pathlib.Path(__file__).with_name("rules.json")
        with open(rule_path, "r", encoding="utf-8") as json_file:
            parsed = json.load(json_file)
            rules = parsed[self.model_type]
        return rules["rules"]

    def __apply_constraints(
        self, operator: str, key: str, val: Any, cur_val: Any
    ) -> str:
        """Applies a safe rule for a given parameter."""
        if operator == "is_type":
            if (val == "int") and (type(cur_val).__name__ == "float"):
                self.__dict__[key] = int(self.__dict__[key])
                msg = f"\nChanged parameter type for {key} to {val}.\n"
            elif (val == "float") and (type(cur_val).__name__ == "int"):
                self.__dict__[key] = float(self.__dict__[key])
                msg = f"\nChanged parameter type for {key} to {val}.\n"
            else:
                msg = (
                    f"Nothing currently implemented to change type of parameter {key} "
                    f"from {type(cur_val).__name__} to {val}.\n"
                )
        else:
            setattr(self, key, val)
            msg = f"\nChanged parameter {key} = {val}.\n"
        return msg

    def __check_model_param(
        self, rule: dict, apply_constraints: bool
    ) -> tuple[str, bool]:
        """Checks whether a current model parameter violates a safe rule.
        Optionally fixes violations."""
        disclosive: bool = False
        msg: str = ""
        operator: str = rule["operator"]
        key: str = rule["keyword"]
        val: Any = rule["value"]
        cur_val: Any = getattr(self, key)
        if operator == "min":
            msg, disclosive = check_min(key, val, cur_val)
        elif operator == "max":
            msg, disclosive = check_max(key, val, cur_val)
        elif operator == "equals":
            msg, disclosive = check_equal(key, val, cur_val)
        elif operator == "is_type":
            msg, disclosive = check_type(key, val, cur_val)
        else:
            msg = f"- unknown operator in parameter specification {operator}"
        if apply_constraints and disclosive:
            msg += self.__apply_constraints(operator, key, val, cur_val)
        return msg, disclosive

    def __check_model_param_and(
        self, rule: dict, apply_constraints: bool
    ) -> tuple[str, bool]:
        """Checks whether current model parameters violate a logical AND rule.
        Optionally fixes violations."""
        disclosive: bool = False
        msg: str = ""
        for arg in rule["subexpr"]:
            temp_msg, temp_disc = self.__check_model_param(arg, apply_constraints)
            msg += temp_msg
            if temp_disc:
                disclosive = True
        return msg, disclosive

    def __check_model_param_or(self, rule: dict) -> tuple[str, bool]:
        """Checks whether current model parameters violate a logical OR rule."""
        disclosive: bool = True
        msg: str = ""
        for arg in rule["subexpr"]:
            temp_msg, temp_disc = self.__check_model_param(arg, False)
            msg += temp_msg
            if not temp_disc:
                disclosive = False
        return msg, disclosive

    def preliminary_check(
        self, verbose: bool = True, apply_constraints: bool = False
    ) -> tuple[str, bool]:
        """Checks whether current model parameters violate the safe rules.
        Optionally fixes violations.


        Parameters
        ----------

        verbose: bool
             A boolean value to determine increased output level.

        apply_constraints: bool
             A boolean to determine whether identified constraints are
             to be upheld and applied.

        Returns
        -------

        msg: string
           A message string
        disclosive: bool
           A boolean value indicating whether the model is potentially
           disclosive.


        Notes
        -----


        """
        disclosive: bool = False
        msg: str = ""
        rules: dict = self.__get_constraints()
        for rule in rules:
            operator = rule["operator"]
            if operator == "and":
                temp_msg, temp_disc = self.__check_model_param_and(rule, apply_constraints)
            elif operator == "or":
                temp_msg, temp_disc = self.__check_model_param_or(rule)
            else:
                temp_msg, temp_disc = self.__check_model_param(rule, apply_constraints)
            msg += temp_msg
            if temp_disc:
                disclosive = True
        if disclosive:
            msg = "WARNING: model parameters may present a disclosure risk:\n" + msg
        else:
            msg = "Model parameters are within recommended ranges.\n" + msg
        if verbose:
            print(msg)
        return msg, disclosive

    def get_current_and_saved_models(self) -> tuple[dict, dict]:
        """Makes a copy of self.__dict__
        and splits it into dicts for the current and saved versions
        """
        current_model = {}

        attribute_names_as_list = copy.copy(list(self.__dict__.keys()))

        for key in attribute_names_as_list:

            if key not in self.ignore_items:
                # logger.debug(f'copying {key}')
                try:
                    value = self.__dict__[key]  # jim added
                    current_model[key] = copy.deepcopy(value)
                except copy.Error as key_type:
                    logger.warning("%s cannot be copied", key)
                    logger.warning("...%s error; %s", str(type(key_type)), str(key_type))
            # logger.debug('...done')
        # logger.info('copied')

        saved_model = current_model.pop("saved_model", "Absent")

        # return empty dict if necessary
        if (
            saved_model == "Absent"
            or saved_model is None
            or not isinstance(saved_model, dict)
        ):
            saved_model = {}
        else:
            # final check in case fit has been called twice
            _ = saved_model.pop("saved_model", "Absent")

            # rename keys to get rid of the "a_" suffix
        #             keyscopy= copy(saved_model.keys())
        #             for oldkey in keyscopy:
        #                 newkey=oldkey[2:]
        #                 print(f' {oldkey} -> {newkey}')
        #                 saved_model[newkey]= saved_model.pop(oldkey)
        return current_model, saved_model

    def examine_seperate_items(
        self, curr_vals: dict, saved_vals: dict
    ) -> tuple[str, bool]:
        """comparison of more complex structures
        in the super class we just check these model-specific items exist
        in both current and saved copies"""
        msg = ""
        disclosive = False
        for item in self.examine_seperately_items:
            if curr_vals[item] == "Absent" and saved_vals[item] == "Absent":
                # not sure if this is necessarily disclosive
                msg += f"Note that item {item} missing from both versions"

            elif curr_vals[item] == "Absent" and not saved_vals[item] == "Absent":
                disclosive = True
                msg += f"Error, item {item} present in  saved but not current model"
            elif saved_vals[item] == "Absent" and not curr_vals[item] == "Absent":
                disclosive = True
                msg += f"Error, item {item} present in current but not saved model"
            else:  # ok, so can call mode-specific extra checks
                msg2, disclosive2 = self.additional_checks(curr_vals, saved_vals)
                if len(msg2) > 0:
                    msg += msg2
                if disclosive2:
                    disclosive = True
        return msg, disclosive

    def posthoc_check(self) -> tuple[str, bool]:
        """Checks whether model has been interfered with since fit() was last run"""

        disclosive = False
        msg = ""

        current_model, saved_model = self.get_current_and_saved_models()
        if len(saved_model) == 0:
            msg = "Error: user has not called fit() method or has deleted saved values."
            msg += "Recommendation: Do not release."
            disclosive = True

        else:
            # remove things we don't care about
            for item in self.ignore_items:
                _ = current_model.pop(item, "Absent")
                _ = saved_model.pop(item, "Absent")

            # break out things that need to be handled/examined in more depth
            curr_separate = {}
            saved_separate = {}
            for item in self.examine_seperately_items:
                curr_separate[item] = current_model.pop(item, "Absent")
                saved_separate[item] = saved_model.pop(item, "Absent")

            # comparison on list of "simple" parameters
            match = list(diff(current_model, saved_model, expand=True))
            if len(match) > 0:
                disclosive = True
                msg += f"Warning: basic parameters differ in {len(match)} places:\n"
                for this_match in match:
                    if this_match[0] == "change":
                        msg += f"parameter {this_match[1]} changed from {this_match[2][1]} "
                        msg += f"to {this_match[2][0]} after model was fitted.\n"
                    else:
                        msg += f"{this_match}"

            # comparison on model-specific attributes
            extra_msg, extra_disclosive = self.examine_seperate_items(
                curr_separate, saved_separate
            )
            msg += extra_msg
            if extra_disclosive:
                disclosive = True

        return msg, disclosive

    def additional_checks(
        self, curr_separate: dict, saved_separate: dict
    ) -> tuple[str, bool]:

        """Placeholder function for additional posthoc checks e.g. keras this
        version just checks that any lists have the same contents


        Parameters
        ----------

        curr_separate: python dictionary

        saved_separate: python dictionary


        Returns
        -------

        msg: string
        A message string
        disclosive: bool
        A boolean value to indicate whether the model is potentially disclosive.


        Notes
        -----

        posthoc checking makes sure that the two dicts have the same set of
        keys as defined in the list self.examine_separately

        """


        msg = ""
        disclosive = False
        for item in self.examine_seperately_items:
            if isinstance(curr_separate[item], list):
                if saved_separate[item] == "Absent":
                    msg += f"Error: Saved copy is missing attribute {item}"
                    disclosive = True

                elif len(curr_separate[item]) != len(saved_separate[item]):
                    msg += (
                        f"Warning: different counts of values for parameter {item}.\n"
                    )
                    disclosive = True
                else:
                    for i in range(len(saved_separate[item])):
                        difference = list(
                            diff(curr_separate[item][i], saved_separate[item][i])
                        )
                        if len(difference) > 0:
                            msg += (
                                f"Warning: at least one non-matching value "
                                f"for parameter list {item}.\n"
                            )
                            disclosive = True
                            break


        return msg, disclosive

    def request_release(self, filename: str = "undefined",data_obj:dataset.Data=None) -> None:
        """Saves model to filename specified and creates a report for the TRE
        output checkers.

        Parameters
        ----------

        filename: string
        The filename used to save the model

        dataobj: object of type Data
        Contains train/test data and encoding dictionary needed to run attacks

        Returns
        -------


        Notes
        -----
         1. The dataset object is saved in a file called filebase_data.json
         (where filebase= filename without the extension)
         for reference/use by the TRE.
         Data should never be held or stored with the model.
         Clearly filebase_data.json mst never leave the TRE.
         2. If data_obj is not null, then worst case MIA and attribute inference
         attacks are called via run_attack.
         Outputs from the attacks will be stored in filebase_attack_res.json



        """
        if filename == "undefined":
            print("You must provide the name of the file you want to save your model")
            print("For security reasons, this will overwrite previous versions")
        else:
            self.save(filename)
            msg_prel, disclosive_prel = self.preliminary_check(verbose=False)
            msg_post, disclosive_post = self.posthoc_check()

            output: dict = {
                "researcher": self.researcher,
                "model_type": self.model_type,
                "model_save_file": self.model_save_file,
                "details": msg_prel,
            }
            if hasattr(self, "k_anonymity"):
                output["k_anonymity"] = f"{self.k_anonymity}"
            if not disclosive_prel and not disclosive_post:
                output[
                    "recommendation"
                ] = f"Run file {filename} through next step of checking procedure"
            else:
                output["recommendation"] = "Do not allow release"
                output["reason"] = msg_prel + msg_post

<<<<<<< HEAD
            ###needs testing between these triple comments
=======
            ###needs testing between these triple coments
>>>>>>> db1162b9
            if data_obj is not None:
                #make filenames
                filebase= os.path.splitext(filename)
                data_file = filebase +"_data.json"

                attackresfile= filebase +"_attack_res"
                #build up dict of attack results
                attack_res= {}
                for attack_name in ['worst_case','lira','attribute']:
                    this_res=  self.run_attack(data_obj,
                                                attack_name,
                                                attackresfile
                                               )
<<<<<<< HEAD
                    keyname= f"Attack_results_{attack_name}"
                    output[keyname]=this_res

                #save the dataset object to file for future ref
=======
                    attackdata[attack_name]=this_data

                #save the dataset object to file
>>>>>>> db1162b9
                ## is there a method to save it already?
                ##pickle??
                json_str = json.dumps(data_object, indent=4)
                with open(data_file, "w", encoding="utf-8") as file:
                    file.write(json_str)
             ###

<<<<<<< HEAD
=======
             ###

>>>>>>> db1162b9
            json_str = json.dumps(output, indent=4)
            outputfilename = self.researcher + "_checkfile.json"
            with open(outputfilename, "a", encoding="utf-8") as file:
                file.write(json_str)





    def run_attack(self,
                   data_obj:dataset.Data=None,
                   attack_name:str="worst_case",
                   filename:str="undefined")->dict:

        """Runs a specified attack on the trained model and saves a report to file

        Parameters
        ----------
        data_obj: Data
        the dataset in the form of a Data object

        attack_name: string

        filebasename: string
        Report will be saved to filebasename.json


        Returns
        -------
        dict of meta data results

        Notes
        -----
        Currently implement attack types are:
        Likelihood Ratio: lira
        Worst_Case Membership inference: worst_case
        Single Attribute Inference: attributes


        """
        if attack_name == "worst_case":
            attack_args = worst_case_attack.WorstCaseAttackArgs(n_reps=10,
                # number of baseline (dummy) experiments to do
                n_dummy_reps=1,
                # Threshold to determine significance of things
                p_thresh=0.05,
                # Filename arguments needed by the code, meaningless if run programmatically
                in_sample_filename=None,
                out_sample_filename=None,
                # Proportion of data to use as a test set for the attack model;
                test_prop=0.5,
                # Report name is None - don't make json or pdf files
                report_name=None
            )
            attack_obj = worst_case_attack.WorstCaseAttack(attack_args)
            attack_obj.attack(dataset=data_obj,target_model=self)
            output = attack_obj.make_report()
            metadata = output['metadata']
            #print(f'metadata is a {type(metadata)}\n with contents {metadata}')

        elif attack_name=="lira":
            args = LIRAAttackArgs(n_shadow_models=100, report_name="lira_example_report")
            attack_obj = LIRAAttack(args)
            attack_obj.attack(dataset, target_model)
            output = attack_obj.make_report() # also makes .pdf and .json files
            metadata = output['metadata']

<<<<<<< HEAD
        elif attack_name=="attribute":
            metadata = {'outcomes':"attribute inference attack not implemented within safemodel yet"}

        else:
            metadata= {"outcome":"unrecognised attack type requested"}

=======



        elif attack_name=="attribute":
            metadata = {'outcomes':"attribute inference attack not implemented within safemodel yet"}


        else:
            metadata= {"outcome":"unrecognised attack type requested"}





>>>>>>> db1162b9
        with open(f'{filename}.json', 'w',encoding='utf-8') as fp:
            json.dump(metadata, fp)

        return metadata


    def __str__(self) -> str:
        """Returns string with model description."""
        return self.model_type + " with parameters: " + str(self.__dict__)<|MERGE_RESOLUTION|>--- conflicted
+++ resolved
@@ -723,53 +723,27 @@
                 output["recommendation"] = "Do not allow release"
                 output["reason"] = msg_prel + msg_post
 
-<<<<<<< HEAD
             ###needs testing between these triple comments
-=======
-            ###needs testing between these triple coments
->>>>>>> db1162b9
             if data_obj is not None:
-                #make filenames
+                #make filenames and save a cpy of the data
                 filebase= os.path.splitext(filename)
-                data_file = filebase +"_data.json"
-
-                attackresfile= filebase +"_attack_res"
-                #build up dict of attack results
-                attack_res= {}
-                for attack_name in ['worst_case','lira','attribute']:
-                    this_res=  self.run_attack(data_obj,
+                data_file = filebase +"_data.pickle"
+                with open('filename.pickle', 'wb') as handle:
+                    pickle.dump(data_obj, handle, protocol=pickle.HIGHEST_PROTOCOL)
+
+                for attack_name in ['worst_case','attribute']:
+                    keyname=f"{attack_name}_results"
+                    attackresfile= f"{filebase}_{attack_name}_res"
+                    ouptput[keyname]=  self.run_attack(data_obj,
                                                 attack_name,
                                                 attackresfile
                                                )
-<<<<<<< HEAD
-                    keyname= f"Attack_results_{attack_name}"
-                    output[keyname]=this_res
-
-                #save the dataset object to file for future ref
-=======
-                    attackdata[attack_name]=this_data
-
-                #save the dataset object to file
->>>>>>> db1162b9
-                ## is there a method to save it already?
-                ##pickle??
-                json_str = json.dumps(data_object, indent=4)
-                with open(data_file, "w", encoding="utf-8") as file:
-                    file.write(json_str)
              ###
 
-<<<<<<< HEAD
-=======
-             ###
-
->>>>>>> db1162b9
             json_str = json.dumps(output, indent=4)
             outputfilename = self.researcher + "_checkfile.json"
             with open(outputfilename, "a", encoding="utf-8") as file:
                 file.write(json_str)
-
-
-
 
 
     def run_attack(self,
@@ -800,8 +774,6 @@
         Likelihood Ratio: lira
         Worst_Case Membership inference: worst_case
         Single Attribute Inference: attributes
-
-
         """
         if attack_name == "worst_case":
             attack_args = worst_case_attack.WorstCaseAttackArgs(n_reps=10,
@@ -830,29 +802,12 @@
             output = attack_obj.make_report() # also makes .pdf and .json files
             metadata = output['metadata']
 
-<<<<<<< HEAD
         elif attack_name=="attribute":
             metadata = {'outcomes':"attribute inference attack not implemented within safemodel yet"}
 
         else:
             metadata= {"outcome":"unrecognised attack type requested"}
 
-=======
-
-
-
-        elif attack_name=="attribute":
-            metadata = {'outcomes':"attribute inference attack not implemented within safemodel yet"}
-
-
-        else:
-            metadata= {"outcome":"unrecognised attack type requested"}
-
-
-
-
-
->>>>>>> db1162b9
         with open(f'{filename}.json', 'w',encoding='utf-8') as fp:
             json.dump(metadata, fp)
 
