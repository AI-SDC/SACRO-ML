--- conflicted
+++ resolved
@@ -741,7 +741,6 @@
                 output["recommendation"] = "Do not allow release"
                 output["reason"] = msg_prel + msg_post
 
-<<<<<<< HEAD
 
             ##Run attacks programmatically if possible
             if data_obj is not None:
@@ -756,10 +755,10 @@
                                       )
 
 
-=======
+
             now = datetime.datetime.now()
             output["timestamp"] = str(now.strftime("%Y-%m-%d %H:%M:%S"))
->>>>>>> b1500103
+
             json_str = json.dumps(output, indent=4)
             outputfilename = self.researcher + "_checkfile.json"
             with open(outputfilename, "a", encoding="utf-8") as file:
