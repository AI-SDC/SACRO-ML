--- conflicted
+++ resolved
@@ -766,13 +766,10 @@
         #print(f'metadata is a {type(metadata)}\n with contents {metadata}')
         with open(f'{filename}.json', 'w') as fp:
             json.dump(metadata, fp)
-<<<<<<< HEAD
+
         return metadata
         
-=======
-
-
->>>>>>> c6be5eed
+
     def __str__(self) -> str:
         """Returns string with model description."""
         return self.model_type + " with parameters: " + str(self.__dict__)
